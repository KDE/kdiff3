/***************************************************************************
                          directorymergewindow.cpp
                             -----------------
    begin                : Sat Oct 19 2002
    copyright            : (C) 2002-2011 by Joachim Eibl
    email                : joachim.eibl at gmx.de
 ***************************************************************************/

/***************************************************************************
 *                                                                         *
 *   This program is free software; you can redistribute it and/or modify  *
 *   it under the terms of the GNU General Public License as published by  *
 *   the Free Software Foundation; either version 2 of the License, or     *
 *   (at your option) any later version.                                   *
 *                                                                         *
 ***************************************************************************/
#include "stable.h"
#include "directorymergewindow.h"
#include "options.h"
#include "progress.h"
#include <vector>
#include <map>

#include <QDir>
#include <QApplication>
#include <QPixmap>
#include <QImage>
#include <QTextStream>
#include <QKeyEvent>
#include <QMenu>
#include <QRegExp>
#include <QMessageBox>
#include <QLayout>
#include <QLabel>
#include <QSplitter>
#include <QTextEdit>
#include <QItemDelegate>
#include <QPushButton>
#include <algorithm>

#include <QMenu>
#include <QAction>
#include <kmessagebox.h>
#include <kiconloader.h>
#include <klocalizedstring.h>
#include <ktoggleaction.h>

#include <assert.h>
//#include <konq_popupmenu.h>
#include <QFileDialog>

#include "guiutils.h"

static bool conflictingFileTypes(MergeFileInfos& mfi);
static QPixmap getOnePixmap( e_Age eAge, bool bLink, bool bDir );

class StatusInfo : public QDialog
{
   QTextEdit* m_pTextEdit;
public:
   StatusInfo(QWidget* pParent) : QDialog( pParent )
   {
      QVBoxLayout* pVLayout = new QVBoxLayout( this );     
      m_pTextEdit = new QTextEdit(this);
      pVLayout->addWidget( m_pTextEdit );
      setObjectName("StatusInfo");
      setWindowFlags(Qt::Dialog);
      m_pTextEdit->setWordWrapMode(QTextOption::NoWrap);
      m_pTextEdit->setReadOnly(true);
      QPushButton* pClose = new QPushButton(tr("Close"));
      connect(pClose, &QPushButton::clicked, this, &QDialog::accept);
      pVLayout->addWidget(pClose);
   }

   bool isEmpty(){ 
      return m_pTextEdit->toPlainText().isEmpty(); 
   }

   void addText(const QString& s )
   {
      m_pTextEdit->append(s);
   }

   void clear()
   {
      m_pTextEdit->clear();
   }

   void setVisible(bool bVisible)
   {
      if (bVisible)
      {
         m_pTextEdit->moveCursor ( QTextCursor::End );
         m_pTextEdit->moveCursor ( QTextCursor::StartOfLine );
         m_pTextEdit->ensureCursorVisible();
      }

      QDialog::setVisible(bVisible);
      if ( bVisible )
         setWindowState( windowState() | Qt::WindowMaximized );
   }
};


class TempRemover
{
public:
   TempRemover( const QString& origName, FileAccess& fa );
   ~TempRemover();
   QString name() { return m_name; }
   bool success() { return m_bSuccess; }
private:
   QString m_name;
   bool m_bTemp;
   bool m_bSuccess;
};
TempRemover::TempRemover(const QString& origName, FileAccess& fa)
{
   if ( fa.isLocal() )
   {
      m_name = origName;
      m_bTemp = false;
      m_bSuccess = true;
   }
   else
   {
      m_name = FileAccess::tempFileName();
      m_bSuccess = fa.copyFile( m_name );
      m_bTemp = m_bSuccess;
   }
}
TempRemover::~TempRemover()
{
   if ( m_bTemp && ! m_name.isEmpty() )
      FileAccess::removeTempFile(m_name);
}


enum Columns
{
   s_NameCol = 0,
   s_ACol = 1,
   s_BCol = 2,
   s_CCol = 3,
   s_OpCol = 4,
   s_OpStatusCol = 5,
   s_UnsolvedCol = 6,    // Nr of unsolved conflicts (for 3 input files)
   s_SolvedCol = 7,      // Nr of auto-solvable conflicts (for 3 input files)
   s_NonWhiteCol = 8,    // Nr of nonwhite deltas (for 2 input files)
   s_WhiteCol = 9        // Nr of white deltas (for 2 input files)
};

enum e_OperationStatus
{
   eOpStatusNone,
   eOpStatusDone,
   eOpStatusError,
   eOpStatusSkipped,
   eOpStatusNotSaved,
   eOpStatusInProgress,
   eOpStatusToDo
};

class MergeFileInfos
{
public:
   MergeFileInfos()
   { 
      m_bEqualAB=false; m_bEqualAC=false; m_bEqualBC=false;
      m_pParent=0;                                         
      m_bOperationComplete=false; m_bSimOpComplete = false;
      m_eMergeOperation=eNoOperation;
      m_eOpStatus = eOpStatusNone;
      m_ageA = eNotThere; m_ageB=eNotThere; m_ageC=eNotThere;
      m_bConflictingAges=false; 
      m_pFileInfoA = 0; m_pFileInfoB = 0; m_pFileInfoC = 0; 
   }
   ~MergeFileInfos()
   {
      //for( int i=0; i<m_children.count(); ++i )
      //   delete m_children[i];
      m_children.clear();
   }
   //bool operator>( const MergeFileInfos& );
   QString subPath() const
   {
      return m_pFileInfoA && m_pFileInfoA->exists() ? m_pFileInfoA->filePath() :
             m_pFileInfoB && m_pFileInfoB->exists() ? m_pFileInfoB->filePath() :
             m_pFileInfoC && m_pFileInfoC->exists() ? m_pFileInfoC->filePath() :
             QString("");
   }
   QString fileName() const
   {
      return m_pFileInfoA && m_pFileInfoA->exists() ? m_pFileInfoA->fileName() :
             m_pFileInfoB && m_pFileInfoB->exists() ? m_pFileInfoB->fileName() :
             m_pFileInfoC && m_pFileInfoC->exists() ? m_pFileInfoC->fileName() :
             QString("");
   }
   bool dirA() const { return m_pFileInfoA ? m_pFileInfoA->isDir() : false; }
   bool dirB() const { return m_pFileInfoB ? m_pFileInfoB->isDir() : false; }
   bool dirC() const { return m_pFileInfoC ? m_pFileInfoC->isDir() : false; }
   bool isLinkA() const { return m_pFileInfoA ? m_pFileInfoA->isSymLink() : false; }
   bool isLinkB() const { return m_pFileInfoB ? m_pFileInfoB->isSymLink() : false; }
   bool isLinkC() const { return m_pFileInfoC ? m_pFileInfoC->isSymLink() : false; }
   bool existsInA() const { return m_pFileInfoA!=0; }
   bool existsInB() const { return m_pFileInfoB!=0; }
   bool existsInC() const { return m_pFileInfoC!=0; }
   MergeFileInfos* m_pParent;
   FileAccess*     m_pFileInfoA;
   FileAccess*     m_pFileInfoB;
   FileAccess*     m_pFileInfoC;
   TotalDiffStatus m_totalDiffStatus;
   QList<MergeFileInfos*> m_children;

   e_MergeOperation m_eMergeOperation : 5;
   e_OperationStatus m_eOpStatus : 4;

   e_Age m_ageA                  : 3;
   e_Age m_ageB                  : 3;
   e_Age m_ageC                  : 3;

   bool m_bOperationComplete     : 1;
   bool m_bSimOpComplete         : 1;

   bool m_bEqualAB               : 1;
   bool m_bEqualAC               : 1;
   bool m_bEqualBC               : 1;
   bool m_bConflictingAges       : 1;       // Equal age but files are not!
};

static Qt::CaseSensitivity s_eCaseSensitivity = Qt::CaseSensitive;

class DirectoryMergeWindow::Data : public QAbstractItemModel
{
public:
   DirectoryMergeWindow* q;
   Data( DirectoryMergeWindow* pDMW )
   {
      q = pDMW;
      m_pOptions = 0;
      m_pIconLoader = 0;
      m_pDirectoryMergeInfo = 0;
      m_bSimulatedMergeStarted=false;
      m_bRealMergeStarted=false;
      m_bError = false;
      m_bSyncMode = false;
      m_pStatusInfo = new StatusInfo(q);
      m_pStatusInfo->hide();
      m_bScanning = false;
      m_bCaseSensitive = true;
      m_bUnfoldSubdirs = false;
      m_bSkipDirStatus = false;
      m_pRoot = new MergeFileInfos;
   }
   ~Data()
   {
      delete m_pRoot;
   }
   // Implement QAbstractItemModel
   QVariant	data ( const QModelIndex & index, int role = Qt::DisplayRole ) const;
   //Qt::ItemFlags flags ( const QModelIndex & index ) const
   QModelIndex	parent ( const QModelIndex & index ) const
   {
      MergeFileInfos* pMFI = getMFI( index );
      if ( pMFI == 0 || pMFI==m_pRoot || pMFI->m_pParent==m_pRoot )
         return QModelIndex();
      else
      {
         MergeFileInfos* pParentsParent = pMFI->m_pParent->m_pParent;
         return createIndex( pParentsParent->m_children.indexOf(pMFI->m_pParent), 0, pMFI->m_pParent );
      }
   }
   int	rowCount ( const QModelIndex & parent = QModelIndex() ) const
   {
      MergeFileInfos* pParentMFI = getMFI( parent );
      if ( pParentMFI!=0 )
         return pParentMFI->m_children.count();
      else
         return m_pRoot->m_children.count();
   }
   int	columnCount ( const QModelIndex & /*parent*/ ) const 
   {
      return 10;
   }
   QModelIndex	index ( int row, int column, const QModelIndex & parent ) const
   {
      MergeFileInfos* pParentMFI = getMFI( parent );
      if ( pParentMFI == 0 && row < m_pRoot->m_children.count() )
         return createIndex( row, column, m_pRoot->m_children[row] );
      else if ( pParentMFI != 0 && row < pParentMFI->m_children.count() )
         return createIndex( row, column, pParentMFI->m_children[row] );
      else
         return QModelIndex();
   }
   QVariant	headerData ( int section, Qt::Orientation orientation, int role = Qt::DisplayRole ) const;
   void sort( int column, Qt::SortOrder order );
   // private data and helper methods
   MergeFileInfos* getMFI( const QModelIndex& mi ) const
   {
      if ( mi.isValid() )
         return (MergeFileInfos*)mi.internalPointer();
      else
         return 0;
   }
   MergeFileInfos* m_pRoot;

   QString fullNameA( const MergeFileInfos& mfi )
   { return mfi.existsInA() ? mfi.m_pFileInfoA->absoluteFilePath() : m_dirA.absoluteFilePath() + "/" + mfi.subPath(); }
   QString fullNameB( const MergeFileInfos& mfi )
   { return mfi.existsInB() ? mfi.m_pFileInfoB->absoluteFilePath() : m_dirB.absoluteFilePath() + "/" + mfi.subPath(); }
   QString fullNameC( const MergeFileInfos& mfi )
   { return mfi.existsInC() ? mfi.m_pFileInfoC->absoluteFilePath() : m_dirC.absoluteFilePath() + "/" + mfi.subPath(); }
   QString fullNameDest( const MergeFileInfos& mfi )
   { if       ( m_dirDestInternal.prettyAbsPath() == m_dirC.prettyAbsPath() ) return fullNameC(mfi);
     else if ( m_dirDestInternal.prettyAbsPath() == m_dirB.prettyAbsPath() ) return fullNameB(mfi);
     else return m_dirDestInternal.absoluteFilePath() + "/" + mfi.subPath(); 
   }

   FileAccess m_dirA;
   FileAccess m_dirB;
   FileAccess m_dirC;
   FileAccess m_dirDest;
   FileAccess m_dirDestInternal;
   Options* m_pOptions;

   void calcDirStatus( bool bThreeDirs, const QModelIndex& mi, 
      int& nofFiles, int& nofDirs, int& nofEqualFiles, int& nofManualMerges );

   void mergeContinue( bool bStart, bool bVerbose );

   void prepareListView(ProgressProxy& pp);
   void calcSuggestedOperation( const QModelIndex& mi, e_MergeOperation eDefaultOperation );
   void setAllMergeOperations( e_MergeOperation eDefaultOperation );
   friend class MergeFileInfos;

   bool canContinue();
   QModelIndex treeIterator( QModelIndex mi, bool bVisitChildren=true, bool bFindInvisible=false );
   void prepareMergeStart( const QModelIndex& miBegin, const QModelIndex& miEnd, bool bVerbose );
   bool executeMergeOperation( MergeFileInfos& mfi, bool& bSingleFileMerge );

   void scanDirectory( const QString& dirName, t_DirectoryList& dirList );
   void scanLocalDirectory( const QString& dirName, t_DirectoryList& dirList );
   bool fastFileComparison( FileAccess& fi1, FileAccess& fi2,
                            bool& bError, QString& status );
   void compareFilesAndCalcAges( MergeFileInfos& mfi );

   void setMergeOperation( const QModelIndex& mi, e_MergeOperation eMergeOp, bool bRecursive = true );
   bool isDir( const QModelIndex& mi );
   QString getFileName( const QModelIndex& mi );

   bool copyFLD( const QString& srcName, const QString& destName );
   bool deleteFLD( const QString& name, bool bCreateBackup );
   bool makeDir( const QString& name, bool bQuiet=false );
   bool renameFLD( const QString& srcName, const QString& destName );
   bool mergeFLD( const QString& nameA,const QString& nameB,const QString& nameC,
                  const QString& nameDest, bool& bSingleFileMerge );

   t_DirectoryList m_dirListA;
   t_DirectoryList m_dirListB;
   t_DirectoryList m_dirListC;

   QString m_dirMergeStateFilename;

   class FileKey
   {
   public:
      const FileAccess* m_pFA;
      FileKey( const FileAccess& fa ) : m_pFA( &fa ){}

      int getParents( const FileAccess* pFA, const FileAccess* v[] ) const
      {
         int s = 0;
         for(s=0; pFA->parent() != 0 ; pFA=pFA->parent(), ++s )
            v[s] = pFA ;
         return s;
      }

      // This is essentially the same as 
      // int r = filePath().compare( fa.filePath() )
      // if ( r<0 ) return true;
      // if ( r==0 ) return m_col < fa.m_col;
      // return false;
      bool operator< ( const FileKey& fk ) const
      {
         const FileAccess* v1[100];
         const FileAccess* v2[100];
         int v1Size = getParents(m_pFA, v1);
         int v2Size = getParents(fk.m_pFA, v2);
        
         for( int i=0; i<v1Size && i<v2Size; ++i )
         {
            int r = v1[v1Size-i-1]->fileName().compare( v2[v2Size-i-1]->fileName(), s_eCaseSensitivity );
            if (  r < 0  )
               return true;
            else if ( r > 0  )
               return false;
         }

         if ( v1Size < v2Size )
            return true;
         return false;
      }
   };
   typedef QMap<FileKey, MergeFileInfos> t_fileMergeMap;
   t_fileMergeMap m_fileMergeMap;

   bool m_bFollowDirLinks;
   bool m_bFollowFileLinks;
   bool m_bSimulatedMergeStarted;
   bool m_bRealMergeStarted;
   bool m_bError;
   bool m_bSyncMode;
   bool m_bDirectoryMerge; // if true, then merge is the default operation, otherwise it's diff.
   bool m_bCaseSensitive;
   bool m_bUnfoldSubdirs;
   bool m_bSkipDirStatus;   
   bool m_bScanning; // true while in init()

   KIconLoader* m_pIconLoader;
   DirectoryMergeInfo* m_pDirectoryMergeInfo;
   StatusInfo* m_pStatusInfo;

   typedef std::list< QModelIndex > MergeItemList; // linked list
   MergeItemList m_mergeItemList;
   MergeItemList::iterator m_currentIndexForOperation;

   QModelIndex m_selection1Index;
   QModelIndex m_selection2Index;
   QModelIndex m_selection3Index;
   void selectItemAndColumn( const QModelIndex& mi, bool bContextMenu);
   friend class DirMergeItem;

   QAction * m_pDirStartOperation;
   QAction * m_pDirRunOperationForCurrentItem;
   QAction * m_pDirCompareCurrent;
   QAction * m_pDirMergeCurrent;
   QAction * m_pDirRescan;
   QAction * m_pDirChooseAEverywhere;
   QAction * m_pDirChooseBEverywhere;
   QAction * m_pDirChooseCEverywhere;
   QAction * m_pDirAutoChoiceEverywhere;
   QAction * m_pDirDoNothingEverywhere;
   QAction * m_pDirFoldAll;
   QAction * m_pDirUnfoldAll;

   KToggleAction* m_pDirShowIdenticalFiles;
   KToggleAction* m_pDirShowDifferentFiles;
   KToggleAction* m_pDirShowFilesOnlyInA;
   KToggleAction* m_pDirShowFilesOnlyInB;
   KToggleAction* m_pDirShowFilesOnlyInC;

   KToggleAction* m_pDirSynchronizeDirectories;
   KToggleAction* m_pDirChooseNewerFiles;

   QAction * m_pDirCompareExplicit;
   QAction * m_pDirMergeExplicit;

   QAction * m_pDirCurrentDoNothing;
   QAction * m_pDirCurrentChooseA;
   QAction * m_pDirCurrentChooseB;
   QAction * m_pDirCurrentChooseC;
   QAction * m_pDirCurrentMerge;
   QAction * m_pDirCurrentDelete;

   QAction * m_pDirCurrentSyncDoNothing;
   QAction * m_pDirCurrentSyncCopyAToB;
   QAction * m_pDirCurrentSyncCopyBToA;
   QAction * m_pDirCurrentSyncDeleteA;
   QAction * m_pDirCurrentSyncDeleteB;
   QAction * m_pDirCurrentSyncDeleteAAndB;
   QAction * m_pDirCurrentSyncMergeToA;
   QAction * m_pDirCurrentSyncMergeToB;
   QAction * m_pDirCurrentSyncMergeToAAndB;

   QAction * m_pDirSaveMergeState;
   QAction * m_pDirLoadMergeState;

   bool init( FileAccess& dirA, FileAccess& dirB, FileAccess& dirC, FileAccess& dirDest, bool bDirectoryMerge, bool bReload );
   void setOpStatus( const QModelIndex& mi, e_OperationStatus eOpStatus )
   {
      if ( MergeFileInfos* pMFI = getMFI(mi) )
      {
         pMFI->m_eOpStatus = eOpStatus;
         emit dataChanged( mi, mi );
      }
   }
};

QVariant DirectoryMergeWindow::Data::data( const QModelIndex & index, int role ) const
{
   MergeFileInfos* pMFI = getMFI( index );
   if ( pMFI )
   {
      if ( role == Qt::DisplayRole )
      {
         switch ( index.column() )
         {
         case s_NameCol:     return QFileInfo(pMFI->subPath()).fileName();
         case s_ACol:        return "A";
         case s_BCol:        return "B";
         case s_CCol:        return "C";
         //case s_OpCol:       return i18n("Operation");
         //case s_OpStatusCol: return i18n("Status");
         case s_UnsolvedCol: return i18n("Unsolved");
         case s_SolvedCol:   return i18n("Solved");
         case s_NonWhiteCol: return i18n("Nonwhite");
         case s_WhiteCol:    return i18n("White");
         //default :           return QVariant();
         }

         if ( s_OpCol == index.column() )
         {            
            bool bDir = pMFI->dirA() || pMFI->dirB() || pMFI->dirC();
            switch( pMFI->m_eMergeOperation )
            {
            case eNoOperation:      return ""; break;
            case eCopyAToB:         return i18n("Copy A to B");     break;
            case eCopyBToA:         return i18n("Copy B to A");     break;
            case eDeleteA:          return i18n("Delete A");        break;
            case eDeleteB:          return i18n("Delete B");        break;
            case eDeleteAB:         return i18n("Delete A & B");    break;
            case eMergeToA:         return i18n("Merge to A");      break;
            case eMergeToB:         return i18n("Merge to B");      break;
            case eMergeToAB:        return i18n("Merge to A & B");  break;
            case eCopyAToDest:      return "A";    break;
            case eCopyBToDest:      return "B";    break;
            case eCopyCToDest:      return "C";    break;
            case eDeleteFromDest:   return i18n("Delete (if exists)");  break;
            case eMergeABCToDest:   return bDir ? i18n("Merge") : i18n("Merge (manual)");    break;
            case eMergeABToDest:    return bDir ? i18n("Merge") : i18n("Merge (manual)");    break;
            case eConflictingFileTypes: return i18n("Error: Conflicting File Types");         break;
            case eChangedAndDeleted: return i18n("Error: Changed and Deleted");               break;
            case eConflictingAges:  return i18n("Error: Dates are equal but files are not."); break;
            default:                assert(false); break;
            }
         }
         if ( s_OpStatusCol == index.column() )
         {
            switch( pMFI->m_eOpStatus )
            {
            case eOpStatusNone: return "";
            case eOpStatusDone: return i18n("Done");
            case eOpStatusError: return i18n("Error");
            case eOpStatusSkipped: return i18n("Skipped.");
            case eOpStatusNotSaved:return i18n("Not saved.");
            case eOpStatusInProgress: return i18n("In progress...");
            case eOpStatusToDo: return i18n("To do.");
            }
         }
      }
      else if ( role == Qt::DecorationRole )
      {
         if ( s_NameCol == index.column() )
         {
            return getOnePixmap( eAgeEnd, pMFI->isLinkA() || pMFI->isLinkB() || pMFI->isLinkC(),
                                 pMFI->dirA()  || pMFI->dirB()  || pMFI->dirC() );
         }

         if ( s_ACol == index.column() )
         {
            return getOnePixmap( pMFI->m_ageA, pMFI->isLinkA(), pMFI->dirA() );
         }
         if ( s_BCol == index.column() )
         {
            return getOnePixmap( pMFI->m_ageB, pMFI->isLinkB(), pMFI->dirB() );
         }
         if ( s_CCol == index.column() )
         {
            return getOnePixmap( pMFI->m_ageC, pMFI->isLinkC(), pMFI->dirC() );
         }
      }
      else if ( role == Qt::TextAlignmentRole )
      {
         if ( s_UnsolvedCol == index.column() || s_SolvedCol == index.column() 
            || s_NonWhiteCol == index.column() || s_WhiteCol == index.column() )
            return Qt::AlignRight;
      }
   }
   return QVariant();
}

QVariant DirectoryMergeWindow::Data::headerData ( int section, Qt::Orientation orientation, int role ) const
{
   if ( orientation == Qt::Horizontal && section>=0 && section<columnCount(QModelIndex()) && role==Qt::DisplayRole )
   {
      switch ( section )
      {
      case s_NameCol:     return i18n("Name");
      case s_ACol:        return "A";
      case s_BCol:        return "B";
      case s_CCol:        return "C";
      case s_OpCol:       return i18n("Operation");
      case s_OpStatusCol: return i18n("Status");
      case s_UnsolvedCol: return i18n("Unsolved");
      case s_SolvedCol:   return i18n("Solved");
      case s_NonWhiteCol: return i18n("Nonwhite");
      case s_WhiteCol:    return i18n("White");
      default :           return QVariant();
      }
   }
   return QVariant();
}

// Previously  Q3ListViewItem::paintCell(p,cg,column,width,align);
class DirectoryMergeWindow::DirMergeItemDelegate : public QItemDelegate
{
   DirectoryMergeWindow* m_pDMW;
   DirectoryMergeWindow::Data* d;
public:
   DirMergeItemDelegate(DirectoryMergeWindow* pParent) 
      : QItemDelegate(pParent), m_pDMW(pParent), d(pParent->d)
   {
   }
   void paint( QPainter * p, const QStyleOptionViewItem & option, const QModelIndex & index ) const 
   {
      int column = index.column();
      if (column == s_ACol || column == s_BCol || column == s_CCol )
      {
         QVariant value = index.data( Qt::DecorationRole );
         QPixmap icon;
         if ( value.isValid() ) 
         {
            if (value.type() == QVariant::Icon) 
            {
               icon = qvariant_cast<QIcon>(value).pixmap(16,16);
               //icon = qvariant_cast<QIcon>(value);
               //decorationRect = QRect(QPoint(0, 0), icon.actualSize(option.decorationSize, iconMode, iconState));
            } 
            else 
            {
               icon = qvariant_cast<QPixmap>(value);
               //decorationRect = QRect(QPoint(0, 0), option.decorationSize).intersected(pixmap.rect());
            }
         }

         int x = option.rect.left();
         int y = option.rect.top();
         //QPixmap icon = value.value<QPixmap>(); //pixmap(column);
         if ( !icon.isNull() )
         {
            int yOffset = (sizeHint(option,index).height() - icon.height()) / 2;
            p->drawPixmap( x+2, y+yOffset, icon );

            int i = index==d->m_selection1Index ? 1 :
                    index==d->m_selection2Index ? 2 :
                    index==d->m_selection3Index ? 3 :
                                                   0 ;
            if ( i!=0 )
            {
               Options* pOpts = d->m_pOptions;
               QColor c ( i==1 ? pOpts->m_colorA : i==2 ? pOpts->m_colorB : pOpts->m_colorC );
               p->setPen( c );// highlight() );
               p->drawRect( x+2, y+yOffset, icon.width(), icon.height());
               p->setPen( QPen( c, 0, Qt::DotLine) );
               p->drawRect( x+1, y+yOffset-1, icon.width()+2, icon.height()+2);
               p->setPen( Qt::white );
               QString s( QChar('A'+i-1) );
               p->drawText( x+2 + (icon.width() - p->fontMetrics().width(s))/2,
                           y+yOffset + (icon.height() + p->fontMetrics().ascent())/2-1,
                           s );
            }
            else
            {
               p->setPen( m_pDMW->palette().background().color() );
               p->drawRect( x+1, y+yOffset-1, icon.width()+2, icon.height()+2);
            }
            return;
         }
      }
      QStyleOptionViewItem option2 = option;
      if ( column>=s_UnsolvedCol )
      {
         option2.displayAlignment = Qt::AlignRight;
      }
      QItemDelegate::paint( p, option2, index );
   }
   QSize sizeHint( const QStyleOptionViewItem & option, const QModelIndex & index ) const 
   {
      QSize sz = QItemDelegate::sizeHint( option, index );
      return sz.expandedTo( QSize(0,18) );
   }
};


DirectoryMergeWindow::DirectoryMergeWindow( QWidget* pParent, Options* pOptions, KIconLoader* pIconLoader )
   : QTreeView( pParent )
{
   d = new Data(this);
   setModel( d );
   setItemDelegate( new DirMergeItemDelegate(this) );
   connect(this, &DirectoryMergeWindow::doubleClicked, this, &DirectoryMergeWindow::onDoubleClick);
   connect(this, &DirectoryMergeWindow::expanded, this, &DirectoryMergeWindow::onExpanded);

   d->m_pOptions = pOptions;
   d->m_pIconLoader = pIconLoader;

   setSortingEnabled(true);
}

DirectoryMergeWindow::~DirectoryMergeWindow()
{
   delete d;
}

QString DirectoryMergeWindow::getDirNameA(){ return d->m_dirA.prettyAbsPath(); }
QString DirectoryMergeWindow::getDirNameB(){ return d->m_dirB.prettyAbsPath(); }
QString DirectoryMergeWindow::getDirNameC(){ return d->m_dirC.prettyAbsPath(); }
QString DirectoryMergeWindow::getDirNameDest(){ return d->m_dirDest.prettyAbsPath(); }
void DirectoryMergeWindow::setDirectoryMergeInfo(DirectoryMergeInfo* p){ d->m_pDirectoryMergeInfo=p; }
bool DirectoryMergeWindow::isDirectoryMergeInProgress() { return d->m_bRealMergeStarted; }
bool DirectoryMergeWindow::isSyncMode() { return d->m_bSyncMode; }
bool DirectoryMergeWindow::isScanning() { return d->m_bScanning; }

bool DirectoryMergeWindow::Data::fastFileComparison(
   FileAccess& fi1, FileAccess& fi2,
   bool& bError, QString& status )
{
   ProgressProxy pp;
   status = "";
   bool bEqual = false;
   bError = true;

   if ( !m_bFollowFileLinks )
   {
      if ( fi1.isSymLink() != fi2.isSymLink() )
      {
         status = i18n("Mix of links and normal files.");
         return bEqual;
      }
      else if ( fi1.isSymLink() && fi2.isSymLink() )
      {
         bError = false;
         bEqual = fi1.readLink() == fi2.readLink();
         status = i18n("Link: ");
         return bEqual;
      }
   }

   if ( fi1.size()!=fi2.size() )
   {
      bEqual = false;
      status = i18n("Size. ");
      return bEqual;
   }
   else if ( m_pOptions->m_bDmTrustSize )
   {
      bEqual = true;
      return bEqual;
   }

   if ( m_pOptions->m_bDmTrustDate )
   {
      bEqual = ( fi1.lastModified() == fi2.lastModified()  &&  fi1.size()==fi2.size() );
      bError = false;
      status = i18n("Date & Size: ");
      return bEqual;
   }

   if ( m_pOptions->m_bDmTrustDateFallbackToBinary )
   {
      bEqual = ( fi1.lastModified() == fi2.lastModified()  &&  fi1.size()==fi2.size() );
      if ( bEqual )
      {
         bError = false;
         status = i18n("Date & Size: ");
         return bEqual;
      }
   }

   QString fileName1 = fi1.absoluteFilePath();
   QString fileName2 = fi2.absoluteFilePath();
   TempRemover tr1( fileName1, fi1 );
   if ( !tr1.success() )
   {
      status = i18n("Creating temp copy of %1 failed.",fileName1);
      return bEqual;
   }
   TempRemover tr2( fileName2, fi2 );
   if ( !tr2.success() )
   {
      status = i18n("Creating temp copy of %1 failed.",fileName2);
      return bEqual;
   }

   std::vector<char> buf1(100000);
   std::vector<char> buf2(buf1.size());

   QFile file1( tr1.name() );

   if ( ! file1.open(QIODevice::ReadOnly) )
   {
      status = i18n("Opening %1 failed.",fileName1);
      return bEqual;
   }

   QFile file2( tr2.name() );

   if ( ! file2.open(QIODevice::ReadOnly) )
   {
      status = i18n("Opening %1 failed.",fileName2);
      return bEqual;
   }

   pp.setInformation( i18n("Comparing file..."), 0, false );
   typedef qint64 t_FileSize;
   t_FileSize fullSize = file1.size();
   t_FileSize sizeLeft = fullSize;

   pp.setMaxNofSteps( fullSize / buf1.size() );

   while( sizeLeft>0 && ! pp.wasCancelled() )
   {
      int len = min2( sizeLeft, (t_FileSize)buf1.size() );
      if( len != file1.read( &buf1[0], len ) )
      {
         status = i18n("Error reading from %1",fileName1);
         return bEqual;
      }

      if( len != file2.read( &buf2[0], len ) )
      {
         status = i18n("Error reading from %1",fileName2);
         return bEqual;
      }

      if ( memcmp( &buf1[0], &buf2[0], len ) != 0 )
      {
         bError = false;
         return bEqual;
      }
      sizeLeft-=len;
      //pp.setCurrent(double(fullSize-sizeLeft)/fullSize, false );
      pp.step();
   }

   // If the program really arrives here, then the files are really equal.
   bError = false;
   bEqual = true;
   return bEqual;
}

int DirectoryMergeWindow::totalColumnWidth()
{
   int w=0;
   for (int i=0; i<s_OpStatusCol; ++i)
   {
      w += columnWidth(i);
   }
   return w;
}

void DirectoryMergeWindow::reload()
{
   if ( isDirectoryMergeInProgress() )
   {
      int result = KMessageBox::warningYesNo(this,
         i18n("You are currently doing a directory merge. Are you sure, you want to abort the merge and rescan the directory?"),
         i18n("Warning"), 
         KGuiItem( i18n("Rescan") ), 
         KGuiItem( i18n("Continue Merging") ) );
      if ( result!=KMessageBox::Yes )
         return;
   }

   init( d->m_dirA, d->m_dirB, d->m_dirC, d->m_dirDest, d->m_bDirectoryMerge, true );
   //fix file visibilities after reload or menu will be out of sync with display if changed from defaults.
   updateFileVisibilities();
}

// Copy pm2 onto pm1, but preserve the alpha value from pm1 where pm2 is transparent.
static QPixmap pixCombiner( const QPixmap* pm1, const QPixmap* pm2 )
{
   QImage img1 = pm1->toImage().convertToFormat(QImage::Format_ARGB32);
   QImage img2 = pm2->toImage().convertToFormat(QImage::Format_ARGB32);

   for (int y = 0; y < img1.height(); y++)
   {
      quint32 *line1 = reinterpret_cast<quint32 *>(img1.scanLine(y));
      quint32 *line2 = reinterpret_cast<quint32 *>(img2.scanLine(y));
      for (int x = 0; x < img1.width();  x++)
      {
         if ( qAlpha( line2[x] ) >0 )
            line1[x] = (line2[x] | 0xff000000);
      }
   }
   return QPixmap::fromImage(img1);
}

// like pixCombiner but let the pm1 color shine through
static QPixmap pixCombiner2( const QPixmap* pm1, const QPixmap* pm2 )
{
   QPixmap pix=*pm1;
   QPainter p(&pix);
   p.setOpacity(0.5);
   p.drawPixmap( 0,0,*pm2 );
   p.end();

   return pix;
}

void DirectoryMergeWindow::Data::calcDirStatus( bool bThreeDirs, const QModelIndex& mi, 
   int& nofFiles, int& nofDirs, int& nofEqualFiles, int& nofManualMerges )
{
   MergeFileInfos* pMFI = getMFI(mi);
   if ( pMFI->dirA() || pMFI->dirB() || pMFI->dirC() )
   {
      ++nofDirs;
   }
   else
   {
      ++nofFiles;
      if ( pMFI->m_bEqualAB && (!bThreeDirs || pMFI->m_bEqualAC ))
      {
         ++nofEqualFiles;
      }
      else
      {
         if ( pMFI->m_eMergeOperation==eMergeABCToDest || pMFI->m_eMergeOperation==eMergeABToDest )
            ++nofManualMerges;
      }
   }
   for( int childIdx=0; childIdx<rowCount(mi); ++childIdx )
      calcDirStatus( bThreeDirs, index(childIdx,0,mi), nofFiles, nofDirs, nofEqualFiles, nofManualMerges );
}

struct t_ItemInfo 
{
   bool bExpanded; 
   bool bOperationComplete; 
   QString status; 
   e_MergeOperation eMergeOperation; 
};

bool DirectoryMergeWindow::init
   (
   FileAccess& dirA,
   FileAccess& dirB,
   FileAccess& dirC,
   FileAccess& dirDest,
   bool bDirectoryMerge,
   bool bReload
   )
{
   return d->init( dirA, dirB, dirC, dirDest, bDirectoryMerge, bReload );
}

bool DirectoryMergeWindow::Data::init
   (
   FileAccess& dirA,
   FileAccess& dirB,
   FileAccess& dirC,
   FileAccess& dirDest,
   bool bDirectoryMerge,
   bool bReload
   )
{
   if ( m_pOptions->m_bDmFullAnalysis )
   {
      // A full analysis uses the same ressources that a normal text-diff/merge uses.
      // So make sure that the user saves his data first.
      bool bCanContinue=false;
      emit q->checkIfCanContinue( &bCanContinue );
      if ( !bCanContinue )
         return false;
      emit q->startDiffMerge("","","","","","","",0);  // hide main window
   }

   q->show();
   q->setUpdatesEnabled(true);

   std::map<QString,t_ItemInfo> expandedDirsMap;

   if ( bReload )
   {
      // Remember expanded items TODO
      //QTreeWidgetItemIterator it( this );
      //while ( *it )
      //{
      //   DirMergeItem* pDMI = static_cast<DirMergeItem*>( *it );
      //   t_ItemInfo& ii = expandedDirsMap[ pDMI->m_pMFI->subPath() ];
      //   ii.bExpanded = pDMI->isExpanded();
      //   ii.bOperationComplete = pDMI->m_pMFI->m_bOperationComplete;
      //   ii.status = pDMI->text( s_OpStatusCol );
      //   ii.eMergeOperation = pDMI->m_pMFI->m_eMergeOperation;
      //   ++it;
      //}
   }

   ProgressProxy pp;
   m_bFollowDirLinks = m_pOptions->m_bDmFollowDirLinks;
   m_bFollowFileLinks = m_pOptions->m_bDmFollowFileLinks;
   m_bSimulatedMergeStarted=false;
   m_bRealMergeStarted=false;
   m_bError=false;
   m_bDirectoryMerge = bDirectoryMerge;
   m_selection1Index = QModelIndex();
   m_selection2Index = QModelIndex();
   m_selection3Index = QModelIndex();
   m_bCaseSensitive = m_pOptions->m_bDmCaseSensitiveFilenameComparison;
   m_bUnfoldSubdirs = m_pOptions->m_bDmUnfoldSubdirs;
   m_bSkipDirStatus = m_pOptions->m_bDmSkipDirStatus;

   
   beginResetModel();
   m_pRoot->m_children.clear();
   m_mergeItemList.clear();
   endResetModel();
   
   m_currentIndexForOperation = m_mergeItemList.end();

   m_dirA = dirA;
   m_dirB = dirB;
   m_dirC = dirC;
   m_dirDest = dirDest;

   if ( !bReload )
   {
      m_pDirShowIdenticalFiles->setChecked(true);
      m_pDirShowDifferentFiles->setChecked(true);
      m_pDirShowFilesOnlyInA->setChecked(true);
      m_pDirShowFilesOnlyInB->setChecked(true);
      m_pDirShowFilesOnlyInC->setChecked(true);
   }

   // Check if all input directories exist and are valid. The dest dir is not tested now.
   // The test will happen only when we are going to write to it.
   if ( !m_dirA.isDir() || !m_dirB.isDir() ||
        (m_dirC.isValid() && !m_dirC.isDir()) )
   {
       QString text( i18n("Opening of directories failed:") );
       text += "\n\n";
       if ( !dirA.isDir() )
       {  text += i18n("Dir A \"%1\" does not exist or is not a directory.\n",m_dirA.prettyAbsPath()); }

       if ( !dirB.isDir() )
       {  text += i18n("Dir B \"%1\" does not exist or is not a directory.\n",m_dirB.prettyAbsPath()); }

       if ( m_dirC.isValid() && !m_dirC.isDir() )
       {  text += i18n("Dir C \"%1\" does not exist or is not a directory.\n",m_dirC.prettyAbsPath()); }

       KMessageBox::sorry( q, text, i18n("Directory Open Error") );
       return false;
   }

   if ( m_dirC.isValid() &&
        (m_dirDest.prettyAbsPath() == m_dirA.prettyAbsPath()  ||  m_dirDest.prettyAbsPath()==m_dirB.prettyAbsPath() ) )
   {
      KMessageBox::error(q,
         i18n( "The destination directory must not be the same as A or B when "
         "three directories are merged.\nCheck again before continuing."),
         i18n("Parameter Warning"));
      return false;
   }

   m_bScanning = true;
   emit q->statusBarMessage(i18n("Scanning directories..."));

   m_bSyncMode = m_pOptions->m_bDmSyncMode && !m_dirC.isValid() && !m_dirDest.isValid();

   if ( m_dirDest.isValid() )
      m_dirDestInternal = m_dirDest;
   else
      m_dirDestInternal = m_dirC.isValid() ? m_dirC : m_dirB;

   QString origCurrentDirectory = QDir::currentPath();

   m_fileMergeMap.clear();
   s_eCaseSensitivity = m_bCaseSensitive ? Qt::CaseSensitive : Qt::CaseInsensitive;
   t_DirectoryList::iterator i;

   // calc how many directories will be read:
   double nofScans = ( m_dirA.isValid() ? 1 : 0 )+( m_dirB.isValid() ? 1 : 0 )+( m_dirC.isValid() ? 1 : 0 );
   int currentScan = 0;

//TODO   setColumnWidthMode(s_UnsolvedCol, Q3ListView::Manual);
//   setColumnWidthMode(s_SolvedCol,   Q3ListView::Manual);
//   setColumnWidthMode(s_WhiteCol,    Q3ListView::Manual);
//   setColumnWidthMode(s_NonWhiteCol, Q3ListView::Manual);
   q->setColumnHidden( s_CCol,    !m_dirC.isValid() );
   q->setColumnHidden( s_WhiteCol,    !m_pOptions->m_bDmFullAnalysis );
   q->setColumnHidden( s_NonWhiteCol, !m_pOptions->m_bDmFullAnalysis );
   q->setColumnHidden( s_UnsolvedCol, !m_pOptions->m_bDmFullAnalysis );
   q->setColumnHidden( s_SolvedCol,   !( m_pOptions->m_bDmFullAnalysis && m_dirC.isValid() ) );

   bool bListDirSuccessA = true;
   bool bListDirSuccessB = true;
   bool bListDirSuccessC = true;
   m_dirListA.clear();
   m_dirListB.clear();
   m_dirListC.clear();
   if ( m_dirA.isValid() )
   {
      pp.setInformation(i18n("Reading Directory A"));
      pp.setSubRangeTransformation(currentScan/nofScans, (currentScan+1)/nofScans);
      ++currentScan;

      bListDirSuccessA = m_dirA.listDir( &m_dirListA,
         m_pOptions->m_bDmRecursiveDirs, m_pOptions->m_bDmFindHidden,
         m_pOptions->m_DmFilePattern, m_pOptions->m_DmFileAntiPattern,
         m_pOptions->m_DmDirAntiPattern, m_pOptions->m_bDmFollowDirLinks,
         m_pOptions->m_bDmUseCvsIgnore);

      for (i=m_dirListA.begin(); i!=m_dirListA.end();++i )
      {
         MergeFileInfos& mfi = m_fileMergeMap[FileKey(*i)];
         //std::cout <<i->filePath()<<std::endl;
         mfi.m_pFileInfoA = &(*i);
      }
   }

   if ( m_dirB.isValid() )
   {
      pp.setInformation(i18n("Reading Directory B"));
      pp.setSubRangeTransformation(currentScan/nofScans, (currentScan+1)/nofScans);
      ++currentScan;

      bListDirSuccessB =  m_dirB.listDir( &m_dirListB,
         m_pOptions->m_bDmRecursiveDirs, m_pOptions->m_bDmFindHidden,
         m_pOptions->m_DmFilePattern, m_pOptions->m_DmFileAntiPattern,
         m_pOptions->m_DmDirAntiPattern, m_pOptions->m_bDmFollowDirLinks,
         m_pOptions->m_bDmUseCvsIgnore);

      for (i=m_dirListB.begin(); i!=m_dirListB.end();++i )
      {
         MergeFileInfos& mfi = m_fileMergeMap[FileKey(*i)];
         mfi.m_pFileInfoB = &(*i);
         if ( mfi.m_pFileInfoA && mfi.m_pFileInfoA->fileName() == mfi.m_pFileInfoB->fileName() )
            mfi.m_pFileInfoB->setSharedName(mfi.m_pFileInfoA->fileName()); // Reduce memory by sharing the name.
      }
   }

   e_MergeOperation eDefaultMergeOp;
   if ( m_dirC.isValid() )
   {
      pp.setInformation(i18n("Reading Directory C"));
      pp.setSubRangeTransformation(currentScan/nofScans, (currentScan+1)/nofScans);
      ++currentScan;

      bListDirSuccessC = m_dirC.listDir( &m_dirListC,
         m_pOptions->m_bDmRecursiveDirs, m_pOptions->m_bDmFindHidden,
         m_pOptions->m_DmFilePattern, m_pOptions->m_DmFileAntiPattern,
         m_pOptions->m_DmDirAntiPattern, m_pOptions->m_bDmFollowDirLinks,
         m_pOptions->m_bDmUseCvsIgnore);

      for (i=m_dirListC.begin(); i!=m_dirListC.end();++i )
      {
         MergeFileInfos& mfi = m_fileMergeMap[FileKey(*i)];
         mfi.m_pFileInfoC = &(*i);
      }

      eDefaultMergeOp = eMergeABCToDest;
   }
   else
      eDefaultMergeOp = m_bSyncMode ? eMergeToAB : eMergeABToDest;

   bool bContinue = true;
   if ( !bListDirSuccessA || !bListDirSuccessB || !bListDirSuccessC )
   {
      QString s = i18n("Some subdirectories were not readable in");
      if ( !bListDirSuccessA )   s += "\nA: " + m_dirA.prettyAbsPath();
      if ( !bListDirSuccessB )   s += "\nB: " + m_dirB.prettyAbsPath();
      if ( !bListDirSuccessC )   s += "\nC: " + m_dirC.prettyAbsPath();
      s+="\n";
      s+= i18n("Check the permissions of the subdirectories.");
      bContinue = KMessageBox::Continue == KMessageBox::warningContinueCancel( q, s );
   }

   if ( bContinue )
   {
      prepareListView(pp);

      q->updateFileVisibilities();

      for( int childIdx = 0; childIdx<rowCount(); ++childIdx )
      {
         QModelIndex mi = index( childIdx, 0, QModelIndex() );
         calcSuggestedOperation( mi, eDefaultMergeOp );
      }
   }

   q->sortByColumn(0,Qt::AscendingOrder);

   for (int i=0;i<columnCount(QModelIndex());++i)
      q->resizeColumnToContents(i);

   // Try to improve the view a little bit.
   QWidget* pParent = q->parentWidget();
   QSplitter* pSplitter = static_cast<QSplitter*>(pParent);
   if (pSplitter!=0)
   {
      QList<int> sizes = pSplitter->sizes();
      int total = sizes[0] + sizes[1];
      if ( total < 10 )
         total = 100;
      sizes[0]=total*6/10;
      sizes[1]=total - sizes[0];
      pSplitter->setSizes( sizes );
   }

   QDir::setCurrent(origCurrentDirectory);

   m_bScanning = false;
   emit q->statusBarMessage(i18n("Ready."));

   if ( bContinue && !m_bSkipDirStatus )
   {
      // Generate a status report
      int nofFiles=0;
      int nofDirs=0;
      int nofEqualFiles=0;
      int nofManualMerges=0;
//TODO
      for( int childIdx = 0; childIdx<rowCount(); ++childIdx )
         calcDirStatus( m_dirC.isValid(), index(childIdx,0,QModelIndex()),
                        nofFiles, nofDirs, nofEqualFiles, nofManualMerges );

      QString s;
      s = i18n("Directory Comparison Status") + "\n\n" +
          i18n("Number of subdirectories:") +" "+ QString::number(nofDirs)       + "\n"+
          i18n("Number of equal files:")     +" "+ QString::number(nofEqualFiles) + "\n"+
          i18n("Number of different files:") +" "+ QString::number(nofFiles-nofEqualFiles);

      if ( m_dirC.isValid() )
         s += "\n" + i18n("Number of manual merges:")   +" "+ QString::number(nofManualMerges);
      KMessageBox::information( q, s );
      //
      //TODO
      //if ( topLevelItemCount()>0 )
      //{
      //   topLevelItem(0)->setSelected(true);
      //   setCurrentItem( topLevelItem(0) );
      //}
   }

   if ( bReload )
   {
      // Remember expanded items
      //TODO
      //QTreeWidgetItemIterator it( this );
      //while ( *it )
      //{
      //   DirMergeItem* pDMI = static_cast<DirMergeItem*>( *it );
      //   std::map<QString,t_ItemInfo>::iterator i = expandedDirsMap.find( pDMI->m_pMFI->subPath() );
      //   if ( i!=expandedDirsMap.end() )
      //   {
      //      t_ItemInfo& ii = i->second;
      //      pDMI->setExpanded( ii.bExpanded );
      //      //pDMI->m_pMFI->setMergeOperation( ii.eMergeOperation, false ); unsafe, might have changed
      //      pDMI->m_pMFI->m_bOperationComplete = ii.bOperationComplete;
      //      pDMI->setText( s_OpStatusCol, ii.status );
      //   }
      //   ++it;
      //}
   }
   else if (m_bUnfoldSubdirs)
   {
      m_pDirUnfoldAll->trigger();
   }

   return true;
}

void DirectoryMergeWindow::onExpanded()
{
   resizeColumnToContents(s_NameCol);
}


void DirectoryMergeWindow::slotChooseAEverywhere(){ d->setAllMergeOperations( eCopyAToDest ); }

void DirectoryMergeWindow::slotChooseBEverywhere(){ d->setAllMergeOperations( eCopyBToDest ); }

void DirectoryMergeWindow::slotChooseCEverywhere(){ d->setAllMergeOperations( eCopyCToDest ); }

void DirectoryMergeWindow::slotAutoChooseEverywhere()
{
   e_MergeOperation eDefaultMergeOp = d->m_dirC.isValid() ?  eMergeABCToDest :
                                           d->m_bSyncMode ?  eMergeToAB      : eMergeABToDest;
   d->setAllMergeOperations(eDefaultMergeOp );
}

void DirectoryMergeWindow::slotNoOpEverywhere(){ d->setAllMergeOperations(eNoOperation); }

void DirectoryMergeWindow::slotFoldAllSubdirs()
{
   collapseAll();
}

void DirectoryMergeWindow::slotUnfoldAllSubdirs()
{
   expandAll();
}

// Merge current item (merge mode)
void DirectoryMergeWindow::slotCurrentDoNothing() { d->setMergeOperation(currentIndex(), eNoOperation ); }
void DirectoryMergeWindow::slotCurrentChooseA()   { d->setMergeOperation(currentIndex(), d->m_bSyncMode ? eCopyAToB : eCopyAToDest ); }
void DirectoryMergeWindow::slotCurrentChooseB()   { d->setMergeOperation(currentIndex(), d->m_bSyncMode ? eCopyBToA : eCopyBToDest ); }
void DirectoryMergeWindow::slotCurrentChooseC()   { d->setMergeOperation(currentIndex(), eCopyCToDest ); }
void DirectoryMergeWindow::slotCurrentMerge()
{
   bool bThreeDirs = d->m_dirC.isValid();
   d->setMergeOperation(currentIndex(), bThreeDirs ? eMergeABCToDest : eMergeABToDest );
}
void DirectoryMergeWindow::slotCurrentDelete()    { d->setMergeOperation(currentIndex(), eDeleteFromDest ); }
// Sync current item
void DirectoryMergeWindow::slotCurrentCopyAToB()     { d->setMergeOperation(currentIndex(), eCopyAToB ); }
void DirectoryMergeWindow::slotCurrentCopyBToA()     { d->setMergeOperation(currentIndex(), eCopyBToA ); }
void DirectoryMergeWindow::slotCurrentDeleteA()      { d->setMergeOperation(currentIndex(), eDeleteA );  }
void DirectoryMergeWindow::slotCurrentDeleteB()      { d->setMergeOperation(currentIndex(), eDeleteB );  }
void DirectoryMergeWindow::slotCurrentDeleteAAndB()  { d->setMergeOperation(currentIndex(), eDeleteAB ); }
void DirectoryMergeWindow::slotCurrentMergeToA()     { d->setMergeOperation(currentIndex(), eMergeToA ); }
void DirectoryMergeWindow::slotCurrentMergeToB()     { d->setMergeOperation(currentIndex(), eMergeToB ); }
void DirectoryMergeWindow::slotCurrentMergeToAAndB() { d->setMergeOperation(currentIndex(), eMergeToAB ); }


void DirectoryMergeWindow::keyPressEvent( QKeyEvent* e )
{
   if ( (e->QInputEvent::modifiers() & Qt::ControlModifier)!=0 )
   {
      bool bThreeDirs = d->m_dirC.isValid();
      
      MergeFileInfos* pMFI = d->getMFI( currentIndex() );

      if ( pMFI==0 ) 
         return;
      bool bMergeMode = bThreeDirs || !d->m_bSyncMode;
      bool bFTConflict = pMFI==0 ? false : conflictingFileTypes(*pMFI);

      if ( bMergeMode )
      {
         switch(e->key())
         {
         case Qt::Key_1:      if(pMFI->existsInA()){ slotCurrentChooseA(); }  return;
         case Qt::Key_2:      if(pMFI->existsInB()){ slotCurrentChooseB(); }  return;
         case Qt::Key_3:      if(pMFI->existsInC()){ slotCurrentChooseC(); }  return;
         case Qt::Key_Space:  slotCurrentDoNothing();                          return;
         case Qt::Key_4:      if ( !bFTConflict )   { slotCurrentMerge();   }  return;
         case Qt::Key_Delete: slotCurrentDelete();                             return;
         default: break;
         }
      }
      else
      {
         switch(e->key())
         {
         case Qt::Key_1:      if(pMFI->existsInA()){ slotCurrentCopyAToB(); }  return;
         case Qt::Key_2:      if(pMFI->existsInB()){ slotCurrentCopyBToA(); }  return;
         case Qt::Key_Space:  slotCurrentDoNothing();                           return;
         case Qt::Key_4:      if ( !bFTConflict ) { slotCurrentMergeToAAndB(); }  return;
         case Qt::Key_Delete: if( pMFI->existsInA() && pMFI->existsInB() ) slotCurrentDeleteAAndB();
                          else if( pMFI->existsInA() ) slotCurrentDeleteA();
                          else if( pMFI->existsInB() ) slotCurrentDeleteB();
                          return;
         default: break;
         }
      }
   }
   else if ( e->key()==Qt::Key_Return || e->key()==Qt::Key_Enter )
   {
      onDoubleClick( currentIndex() );
      return;
   }

   QTreeView::keyPressEvent(e);
}

void DirectoryMergeWindow::focusInEvent(QFocusEvent*)
{
   updateAvailabilities();
}
void DirectoryMergeWindow::focusOutEvent(QFocusEvent*)
{
   updateAvailabilities();
}

void DirectoryMergeWindow::Data::setAllMergeOperations( e_MergeOperation eDefaultOperation )
{
   if ( KMessageBox::Yes == KMessageBox::warningYesNo(q,
        i18n("This affects all merge operations."),
        i18n("Changing All Merge Operations"),
        KStandardGuiItem::cont(), 
        KStandardGuiItem::cancel() ) )
   {
      for( int i=0; i<rowCount(); ++i )
      {
         calcSuggestedOperation( index(i,0,QModelIndex()) , eDefaultOperation );
      }
   }
}


void DirectoryMergeWindow::Data::compareFilesAndCalcAges( MergeFileInfos& mfi )
{
   std::map<QDateTime,int> dateMap;

   if( mfi.existsInA() )
   {
      dateMap[ mfi.m_pFileInfoA->lastModified() ] = 0;
   }
   if( mfi.existsInB() )
   {
      dateMap[ mfi.m_pFileInfoB->lastModified() ] = 1;
   }
   if( mfi.existsInC() )
   {
      dateMap[ mfi.m_pFileInfoC->lastModified() ] = 2;
   }

   if ( m_pOptions->m_bDmFullAnalysis )
   {
      if( (mfi.existsInA() && mfi.dirA()) || (mfi.existsInB() && mfi.dirB()) || (mfi.existsInC() && mfi.dirC()) )
      {
         // If any input is a directory, don't start any comparison.
         mfi.m_bEqualAB=mfi.existsInA() && mfi.existsInB();
         mfi.m_bEqualAC=mfi.existsInA() && mfi.existsInC();
         mfi.m_bEqualBC=mfi.existsInB() && mfi.existsInC();
      }
      else
      {
         emit q->startDiffMerge(
            mfi.existsInA() ? mfi.m_pFileInfoA->absoluteFilePath() : QString(""),
            mfi.existsInB() ? mfi.m_pFileInfoB->absoluteFilePath() : QString(""),
            mfi.existsInC() ? mfi.m_pFileInfoC->absoluteFilePath() : QString(""),
            "",
            "","","",&mfi.m_totalDiffStatus
            );
         int nofNonwhiteConflicts = mfi.m_totalDiffStatus.nofUnsolvedConflicts + 
            mfi.m_totalDiffStatus.nofSolvedConflicts - mfi.m_totalDiffStatus.nofWhitespaceConflicts;

         if (m_pOptions->m_bDmWhiteSpaceEqual && nofNonwhiteConflicts == 0)
         {
            mfi.m_bEqualAB = mfi.existsInA() && mfi.existsInB();
            mfi.m_bEqualAC = mfi.existsInA() && mfi.existsInC();
            mfi.m_bEqualBC = mfi.existsInB() && mfi.existsInC();
         }
         else
         {
            mfi.m_bEqualAB = mfi.m_totalDiffStatus.bBinaryAEqB;
            mfi.m_bEqualBC = mfi.m_totalDiffStatus.bBinaryBEqC;
            mfi.m_bEqualAC = mfi.m_totalDiffStatus.bBinaryAEqC;
         }
      }
   }
   else
   {
      bool bError;
      QString eqStatus;
      if( mfi.existsInA() && mfi.existsInB() )
      {
         if( mfi.dirA() ) mfi.m_bEqualAB=true;
         else mfi.m_bEqualAB = fastFileComparison( *mfi.m_pFileInfoA, *mfi.m_pFileInfoB, bError, eqStatus );
      }
      if( mfi.existsInA() && mfi.existsInC() )
      {
         if( mfi.dirA() ) mfi.m_bEqualAC=true;
         else mfi.m_bEqualAC = fastFileComparison( *mfi.m_pFileInfoA, *mfi.m_pFileInfoC, bError, eqStatus );
      }
      if( mfi.existsInB() && mfi.existsInC() )
      {
         if (mfi.m_bEqualAB && mfi.m_bEqualAC)
            mfi.m_bEqualBC = true;
         else
         {
            if( mfi.dirB() ) mfi.m_bEqualBC=true;
            else mfi.m_bEqualBC = fastFileComparison( *mfi.m_pFileInfoB, *mfi.m_pFileInfoC, bError, eqStatus );
         }
      }
   }

   if (mfi.isLinkA()!=mfi.isLinkB()) mfi.m_bEqualAB=false;
   if (mfi.isLinkA()!=mfi.isLinkC()) mfi.m_bEqualAC=false;
   if (mfi.isLinkB()!=mfi.isLinkC()) mfi.m_bEqualBC=false;

   if (mfi.dirA()!=mfi.dirB()) mfi.m_bEqualAB=false;
   if (mfi.dirA()!=mfi.dirC()) mfi.m_bEqualAC=false;
   if (mfi.dirB()!=mfi.dirC()) mfi.m_bEqualBC=false;

   assert(eNew==0 && eMiddle==1 && eOld==2);

   // The map automatically sorts the keys.
   int age = eNew;
   std::map<QDateTime,int>::reverse_iterator i;
   for( i=dateMap.rbegin(); i!=dateMap.rend(); ++i )
   {
      int n = i->second;
      if ( n==0 && mfi.m_ageA==eNotThere )
      {
         mfi.m_ageA = (e_Age)age; ++age;
         if ( mfi.m_bEqualAB ) { mfi.m_ageB = mfi.m_ageA; ++age; }
         if ( mfi.m_bEqualAC ) { mfi.m_ageC = mfi.m_ageA; ++age; }
      }
      else if  ( n==1 && mfi.m_ageB==eNotThere )
      {
         mfi.m_ageB = (e_Age)age; ++age;
         if ( mfi.m_bEqualAB ) { mfi.m_ageA = mfi.m_ageB; ++age; }
         if ( mfi.m_bEqualBC ) { mfi.m_ageC = mfi.m_ageB; ++age; }
      }
      else if  ( n==2 && mfi.m_ageC==eNotThere)
      {
         mfi.m_ageC = (e_Age)age; ++age;
         if ( mfi.m_bEqualAC ) { mfi.m_ageA = mfi.m_ageC; ++age; }
         if ( mfi.m_bEqualBC ) { mfi.m_ageB = mfi.m_ageC; ++age; }
      }
   }

   // The checks below are necessary when the dates of the file are equal but the
   // files are not. One wouldn't expect this to happen, yet it happens sometimes.
   if ( mfi.existsInC() && mfi.m_ageC==eNotThere )
   {
      mfi.m_ageC = (e_Age)age; ++age;
      mfi.m_bConflictingAges = true;
   }
   if ( mfi.existsInB() && mfi.m_ageB==eNotThere )
   {
      mfi.m_ageB = (e_Age)age; ++age;
      mfi.m_bConflictingAges = true;
   }
   if ( mfi.existsInA() && mfi.m_ageA==eNotThere )
   {
      mfi.m_ageA = (e_Age)age; ++age;
      mfi.m_bConflictingAges = true;
   }

   if ( mfi.m_ageA != eOld  && mfi.m_ageB != eOld && mfi.m_ageC != eOld )
   {
      if (mfi.m_ageA == eMiddle) mfi.m_ageA = eOld;
      if (mfi.m_ageB == eMiddle) mfi.m_ageB = eOld;
      if (mfi.m_ageC == eMiddle) mfi.m_ageC = eOld;
   }
}

static QPixmap* s_pm_dir;
static QPixmap* s_pm_file;

static QPixmap* pmNotThere;
static QPixmap* pmNew;
static QPixmap* pmOld;
static QPixmap* pmMiddle;

static QPixmap* pmLink;

static QPixmap* pmDirLink;
static QPixmap* pmFileLink;

static QPixmap* pmNewLink;
static QPixmap* pmOldLink;
static QPixmap* pmMiddleLink;

static QPixmap* pmNewDir;
static QPixmap* pmMiddleDir;
static QPixmap* pmOldDir;

static QPixmap* pmNewDirLink;
static QPixmap* pmMiddleDirLink;
static QPixmap* pmOldDirLink;


static QPixmap colorToPixmap(QColor c)
{
   QPixmap pm(16,16);
   QPainter p(&pm);
   p.setPen( Qt::black );
   p.setBrush( c );
   p.drawRect(0,0,pm.width(),pm.height());
   return pm;
}

static void initPixmaps( QColor newest, QColor oldest, QColor middle, QColor notThere )
{
   if (pmNew==0)
   {
      pmNotThere = new QPixmap;
      pmNew = new QPixmap;
      pmOld = new QPixmap;
      pmMiddle = new QPixmap;

      #include "xpm/link_arrow.xpm"
      pmLink = new QPixmap(link_arrow);

      pmDirLink = new QPixmap;
      pmFileLink = new QPixmap;

      pmNewLink = new QPixmap;
      pmOldLink = new QPixmap;
      pmMiddleLink = new QPixmap;

      pmNewDir = new QPixmap;
      pmMiddleDir = new QPixmap;
      pmOldDir = new QPixmap;

      pmNewDirLink = new QPixmap;
      pmMiddleDirLink = new QPixmap;
      pmOldDirLink = new QPixmap;
   }


   *pmNotThere = colorToPixmap(notThere);
   *pmNew = colorToPixmap(newest);
   *pmOld = colorToPixmap(oldest);
   *pmMiddle = colorToPixmap(middle);

   *pmDirLink = pixCombiner( s_pm_dir, pmLink);
   *pmFileLink = pixCombiner( s_pm_file, pmLink );

   *pmNewLink = pixCombiner( pmNew, pmLink);
   *pmOldLink = pixCombiner( pmOld, pmLink);
   *pmMiddleLink = pixCombiner( pmMiddle, pmLink);

   *pmNewDir = pixCombiner2( pmNew, s_pm_dir);
   *pmMiddleDir = pixCombiner2( pmMiddle, s_pm_dir);
   *pmOldDir = pixCombiner2( pmOld, s_pm_dir);

   *pmNewDirLink = pixCombiner( pmNewDir, pmLink);
   *pmMiddleDirLink = pixCombiner( pmMiddleDir, pmLink);
   *pmOldDirLink = pixCombiner( pmOldDir, pmLink);
}

static QPixmap getOnePixmap( e_Age eAge, bool bLink, bool bDir )
{
   static QPixmap* ageToPm[]=       { pmNew,     pmMiddle,     pmOld,     pmNotThere, s_pm_file  };
   static QPixmap* ageToPmLink[]=   { pmNewLink, pmMiddleLink, pmOldLink, pmNotThere, pmFileLink };
   static QPixmap* ageToPmDir[]=    { pmNewDir,  pmMiddleDir,  pmOldDir,  pmNotThere, s_pm_dir   };
   static QPixmap* ageToPmDirLink[]={ pmNewDirLink, pmMiddleDirLink, pmOldDirLink, pmNotThere, pmDirLink };

   QPixmap** ppPm = bDir ? ( bLink ? ageToPmDirLink : ageToPmDir ):
                           ( bLink ? ageToPmLink    : ageToPm    );

   return *ppPm[eAge];
}

static void setPixmaps( MergeFileInfos& mfi, bool )
{
   if ( mfi.dirA()  || mfi.dirB()  || mfi.dirC() )
   {
      mfi.m_ageA=eNotThere;
      mfi.m_ageB=eNotThere;
      mfi.m_ageC=eNotThere;
      int age = eNew;
      if ( mfi.existsInC() )
      {
         mfi.m_ageC = (e_Age)age;
         if (mfi.m_bEqualAC) mfi.m_ageA = (e_Age)age;
         if (mfi.m_bEqualBC) mfi.m_ageB = (e_Age)age;
         ++age;
      }
      if ( mfi.existsInB() && mfi.m_ageB==eNotThere )
      {
         mfi.m_ageB = (e_Age)age;
         if (mfi.m_bEqualAB) mfi.m_ageA = (e_Age)age;
         ++age;
      }
      if ( mfi.existsInA() && mfi.m_ageA==eNotThere )
      {
         mfi.m_ageA = (e_Age)age;
      }
      if ( mfi.m_ageA != eOld  && mfi.m_ageB != eOld && mfi.m_ageC != eOld )
      {
         if (mfi.m_ageA == eMiddle) mfi.m_ageA = eOld;
         if (mfi.m_ageB == eMiddle) mfi.m_ageB = eOld;
         if (mfi.m_ageC == eMiddle) mfi.m_ageC = eOld;
      }
   }
}

static QModelIndex nextSibling(const QModelIndex& mi)
{
   QModelIndex miParent = mi.parent();
   int currentIdx = mi.row();
   if ( currentIdx+1 < mi.model()->rowCount(miParent) ) 
      return mi.model()->index(mi.row()+1,0,miParent); // next child of parent
   return QModelIndex();
}

// Iterate through the complete tree. Start by specifying QListView::firstChild().
QModelIndex DirectoryMergeWindow::Data::treeIterator( QModelIndex mi, bool bVisitChildren, bool bFindInvisible )
{
   if( mi.isValid() )
   {
      do
      {
         if ( bVisitChildren && mi.model()->rowCount(mi) != 0 )      
            mi = mi.model()->index(0,0,mi);
         else 
         {
            QModelIndex miNextSibling = nextSibling(mi);
            if ( miNextSibling.isValid() )
               mi = miNextSibling;
            else
            {
               mi = mi.parent();
               while ( mi.isValid() )
               {
                  QModelIndex miNextSibling = nextSibling(mi);
                  if( miNextSibling.isValid() ) 
                  { 
                     mi = miNextSibling; 
                     break; 
                  }
                  else
                  { 
                     mi = mi.parent();             
                  }
               }
            }
         }
      }
      while( mi.isValid() && q->isRowHidden(mi.row(),mi.parent()) && !bFindInvisible );
   }
   return mi;
}

void DirectoryMergeWindow::Data::prepareListView( ProgressProxy& pp )
{
   static bool bFirstTime = true;
   if (bFirstTime)
   {
      #include "xpm/file.xpm"
      #include "xpm/folder.xpm"
      // FIXME specify correct icon loader group
      s_pm_dir = new QPixmap( m_pIconLoader->loadIcon("folder", KIconLoader::NoGroup, KIconLoader::Small ) );
      if (s_pm_dir->size()!=QSize(16,16))
      {
         delete s_pm_dir;
         s_pm_dir = new QPixmap( folder_pm );
      }
      s_pm_file= new QPixmap( file_pm );
      bFirstTime=false;
   }

//TODO   clear();
   initPixmaps( m_pOptions->m_newestFileColor, m_pOptions->m_oldestFileColor,
                m_pOptions->m_midAgeFileColor, m_pOptions->m_missingFileColor );

   q->setRootIsDecorated( true );

   bool bCheckC = m_dirC.isValid();

   t_fileMergeMap::iterator j;
   int nrOfFiles = m_fileMergeMap.size();
   int currentIdx = 1;
   QTime t;
   t.start();
   for( j=m_fileMergeMap.begin(); j!=m_fileMergeMap.end(); ++j )
   {
      MergeFileInfos& mfi = j.value();

      // const QString& fileName = j->first;
      const QString& fileName = mfi.subPath();

      pp.setInformation(
         i18n("Processing ") + QString::number(currentIdx) +" / "+ QString::number(nrOfFiles)
         +"\n" + fileName, double(currentIdx) / nrOfFiles, false );
      if ( pp.wasCancelled() ) break;
      ++currentIdx;

      // The comparisons and calculations for each file take place here.
      compareFilesAndCalcAges( mfi );

      // Get dirname from fileName: Search for "/" from end:
      int pos = fileName.lastIndexOf('/');
      QString dirPart;
      QString filePart;
      if (pos==-1)
      {
         // Top dir
         filePart = fileName;
      }
      else
      {
         dirPart = fileName.left(pos);
         filePart = fileName.mid(pos+1);
      }
      if ( dirPart.isEmpty() ) // Top level
      {
         m_pRoot->m_children.push_back(&mfi); //new DirMergeItem( this, filePart, &mfi );
         mfi.m_pParent = m_pRoot;
      }
      else
      {
         FileAccess* pFA = mfi.m_pFileInfoA ? mfi.m_pFileInfoA : mfi.m_pFileInfoB ? mfi.m_pFileInfoB : mfi.m_pFileInfoC;
         MergeFileInfos& dirMfi = pFA->parent() ? m_fileMergeMap[FileKey(*pFA->parent())] : *m_pRoot; // parent
      
         dirMfi.m_children.push_back(&mfi);//new DirMergeItem( dirMfi.m_pDMI, filePart, &mfi );
         mfi.m_pParent = &dirMfi;

      //   // Equality for parent dirs is set in updateFileVisibilities()
      }

      setPixmaps( mfi, bCheckC );
   }
   beginResetModel();
   endResetModel();
}

static bool conflictingFileTypes(MergeFileInfos& mfi)
{
   // Now check if file/dir-types fit.
   if ( mfi.isLinkA() || mfi.isLinkB() || mfi.isLinkC() )
   {
      if ( (mfi.existsInA() && ! mfi.isLinkA())  ||
           (mfi.existsInB() && ! mfi.isLinkB())  ||
           (mfi.existsInC() && ! mfi.isLinkC()) )
      {
         return true;
      }
   }

   if ( mfi.dirA() || mfi.dirB() || mfi.dirC() )
   {
      if ( (mfi.existsInA() && ! mfi.dirA())  ||
           (mfi.existsInB() && ! mfi.dirB())  ||
           (mfi.existsInC() && ! mfi.dirC()) )
      {
         return true;
      }
   }
   return false;
}

void DirectoryMergeWindow::Data::calcSuggestedOperation( const QModelIndex& mi, e_MergeOperation eDefaultMergeOp )
{
   MergeFileInfos* pMFI = getMFI(mi);
   if ( pMFI==0 )
      return;
   MergeFileInfos& mfi = *pMFI;
   bool bCheckC = m_dirC.isValid();
   bool bCopyNewer = m_pOptions->m_bDmCopyNewer;
   bool bOtherDest = !( (m_dirDestInternal.absoluteFilePath() == m_dirA.absoluteFilePath()) || 
                        (m_dirDestInternal.absoluteFilePath() == m_dirB.absoluteFilePath()) ||
                        (bCheckC && m_dirDestInternal.absoluteFilePath() == m_dirC.absoluteFilePath()) );
                     

   if ( eDefaultMergeOp == eMergeABCToDest && !bCheckC ) { eDefaultMergeOp = eMergeABToDest; }
   if ( eDefaultMergeOp == eMergeToAB      &&  bCheckC ) { assert(false); }

   if ( eDefaultMergeOp == eMergeToA || eDefaultMergeOp == eMergeToB ||
        eDefaultMergeOp == eMergeABCToDest || eDefaultMergeOp == eMergeABToDest || eDefaultMergeOp == eMergeToAB )
   {
      if ( !bCheckC )
      {
         if ( mfi.m_bEqualAB )
         {
            setMergeOperation( mi, bOtherDest ? eCopyBToDest : eNoOperation );
         }
         else if ( mfi.existsInA() && mfi.existsInB() )
         {
            if ( !bCopyNewer || mfi.dirA() )
               setMergeOperation( mi, eDefaultMergeOp );
            else if (  bCopyNewer && mfi.m_bConflictingAges )
            {
               setMergeOperation( mi, eConflictingAges );
            }
            else
            {
               if ( mfi.m_ageA == eNew )
                  setMergeOperation( mi, eDefaultMergeOp == eMergeToAB ?  eCopyAToB : eCopyAToDest );
               else
                  setMergeOperation( mi, eDefaultMergeOp == eMergeToAB ?  eCopyBToA : eCopyBToDest );
            }
         }
         else if ( !mfi.existsInA() && mfi.existsInB() )
         {
            if ( eDefaultMergeOp==eMergeABToDest  ) setMergeOperation( mi, eCopyBToDest );
            else if ( eDefaultMergeOp==eMergeToB )  setMergeOperation( mi, eNoOperation );
            else                                    setMergeOperation( mi, eCopyBToA );
         }
         else if ( mfi.existsInA() && !mfi.existsInB() )
         {
            if ( eDefaultMergeOp==eMergeABToDest  ) setMergeOperation( mi, eCopyAToDest );
            else if ( eDefaultMergeOp==eMergeToA )  setMergeOperation( mi, eNoOperation );
            else                                    setMergeOperation( mi, eCopyAToB );
         }
         else //if ( !mfi.existsInA() && !mfi.existsInB() )
         {
            setMergeOperation( mi, eNoOperation ); assert(false);
         }
      }
      else
      {
         if ( mfi.m_bEqualAB && mfi.m_bEqualAC )
         {
            setMergeOperation( mi, bOtherDest ? eCopyCToDest : eNoOperation );
         }
         else if ( mfi.existsInA() && mfi.existsInB() && mfi.existsInC())
         {
            if ( mfi.m_bEqualAB )
               setMergeOperation( mi, eCopyCToDest );
            else if ( mfi.m_bEqualAC )
               setMergeOperation( mi, eCopyBToDest );
            else if ( mfi.m_bEqualBC )
               setMergeOperation( mi, eCopyCToDest );
            else
               setMergeOperation( mi, eMergeABCToDest );
         }
         else if ( mfi.existsInA() && mfi.existsInB() && !mfi.existsInC() )
         {
            if ( mfi.m_bEqualAB )
               setMergeOperation( mi, eDeleteFromDest );
            else
               setMergeOperation( mi, eChangedAndDeleted );
         }
         else if ( mfi.existsInA() && !mfi.existsInB() && mfi.existsInC() )
         {
            if ( mfi.m_bEqualAC )
               setMergeOperation( mi, eDeleteFromDest );
            else
               setMergeOperation( mi, eChangedAndDeleted );
         }
         else if ( !mfi.existsInA() && mfi.existsInB() && mfi.existsInC() )
         {
            if ( mfi.m_bEqualBC )
               setMergeOperation( mi, eCopyCToDest );
            else
               setMergeOperation( mi, eMergeABCToDest );
         }
         else if ( !mfi.existsInA() && !mfi.existsInB() && mfi.existsInC() )
         {
            setMergeOperation( mi, eCopyCToDest );
         }
         else if ( !mfi.existsInA() && mfi.existsInB() && !mfi.existsInC() )
         {
            setMergeOperation( mi, eCopyBToDest );
         }
         else if ( mfi.existsInA() && !mfi.existsInB() && !mfi.existsInC())
         {
            setMergeOperation( mi, eDeleteFromDest );
         }
         else //if ( !mfi.existsInA() && !mfi.existsInB() && !mfi.existsInC() )
         {
            setMergeOperation( mi, eNoOperation ); assert(false);
         }
      }

      // Now check if file/dir-types fit.
      if ( conflictingFileTypes(mfi) )
      {
         setMergeOperation( mi, eConflictingFileTypes );
      }
   }
   else
   {
      e_MergeOperation eMO = eDefaultMergeOp;
      switch ( eDefaultMergeOp )
      {
      case eConflictingFileTypes:
      case eChangedAndDeleted:
      case eConflictingAges:
      case eDeleteA:
      case eDeleteB:
      case eDeleteAB:
      case eDeleteFromDest:
      case eNoOperation: break;
      case eCopyAToB:    if ( !mfi.existsInA() ) { eMO = eDeleteB; }        break;
      case eCopyBToA:    if ( !mfi.existsInB() ) { eMO = eDeleteA; }        break;
      case eCopyAToDest: if ( !mfi.existsInA() ) { eMO = eDeleteFromDest; } break;
      case eCopyBToDest: if ( !mfi.existsInB() ) { eMO = eDeleteFromDest; } break;
      case eCopyCToDest: if ( !mfi.existsInC() ) { eMO = eDeleteFromDest; } break;

      case eMergeToA:
      case eMergeToB:
      case eMergeToAB:
      case eMergeABCToDest:
      case eMergeABToDest:
      default:
         assert(false);
      }
      setMergeOperation( mi, eMO );
   }
}

void DirectoryMergeWindow::onDoubleClick( const QModelIndex& mi )
{
   if ( ! mi.isValid() ) 
      return;

   d->m_bSimulatedMergeStarted = false;
   if ( d->m_bDirectoryMerge )
      mergeCurrentFile();
   else
      compareCurrentFile();
}

void DirectoryMergeWindow::currentChanged ( const QModelIndex & current, const QModelIndex & previous )
{
   QTreeView::currentChanged( current, previous );
   MergeFileInfos* pMFI = d->getMFI( current );
   if ( pMFI==0 ) 
      return;

   d->m_pDirectoryMergeInfo->setInfo( d->m_dirA, d->m_dirB, d->m_dirC, d->m_dirDestInternal, *pMFI );
}

void DirectoryMergeWindow::mousePressEvent( QMouseEvent* e )
{
   QTreeView::mousePressEvent(e);
   QModelIndex mi = indexAt( e->pos() );
   int c = mi.column();
   QPoint p = e->globalPos();
   MergeFileInfos* pMFI = d->getMFI( mi );
   if ( pMFI==0 )
      return;
   MergeFileInfos& mfi = *pMFI;

   if ( c==s_OpCol )
   {
      bool bThreeDirs = d->m_dirC.isValid();

      QMenu m(this);
      if ( bThreeDirs )
      {
         m.addAction( d->m_pDirCurrentDoNothing );
         int count=0;
         if ( mfi.existsInA() ) { m.addAction( d->m_pDirCurrentChooseA ); ++count;  }
         if ( mfi.existsInB() ) { m.addAction( d->m_pDirCurrentChooseB ); ++count;  }
         if ( mfi.existsInC() ) { m.addAction( d->m_pDirCurrentChooseC ); ++count;  }
         if ( !conflictingFileTypes(mfi) && count>1 ) m.addAction( d->m_pDirCurrentMerge );
         m.addAction( d->m_pDirCurrentDelete );
      }
      else if ( d->m_bSyncMode )
      {
         m.addAction( d->m_pDirCurrentSyncDoNothing );
         if ( mfi.existsInA() ) m.addAction( d->m_pDirCurrentSyncCopyAToB );
         if ( mfi.existsInB() ) m.addAction( d->m_pDirCurrentSyncCopyBToA );
         if ( mfi.existsInA() ) m.addAction( d->m_pDirCurrentSyncDeleteA );
         if ( mfi.existsInB() ) m.addAction( d->m_pDirCurrentSyncDeleteB );
         if ( mfi.existsInA() && mfi.existsInB() )
         {
            m.addAction( d->m_pDirCurrentSyncDeleteAAndB );
            if ( !conflictingFileTypes(mfi))
            {
               m.addAction( d->m_pDirCurrentSyncMergeToA );
               m.addAction( d->m_pDirCurrentSyncMergeToB );
               m.addAction( d->m_pDirCurrentSyncMergeToAAndB );
            }
         }
      }
      else
      {
         m.addAction( d->m_pDirCurrentDoNothing );
         if ( mfi.existsInA() ) { m.addAction( d->m_pDirCurrentChooseA ); }
         if ( mfi.existsInB() ) { m.addAction( d->m_pDirCurrentChooseB ); }
         if ( !conflictingFileTypes(mfi) && mfi.existsInA()  &&  mfi.existsInB() ) m.addAction( d->m_pDirCurrentMerge );
         m.addAction( d->m_pDirCurrentDelete );
      }

      m.exec( p );
   }
   else if ( c == s_ACol || c==s_BCol || c==s_CCol )
   {
      QString itemPath;
      if      ( c == s_ACol && mfi.existsInA() ){ itemPath = d->fullNameA(mfi); }
      else if ( c == s_BCol && mfi.existsInB() ){ itemPath = d->fullNameB(mfi); }
      else if ( c == s_CCol && mfi.existsInC() ){ itemPath = d->fullNameC(mfi); }

      if (!itemPath.isEmpty())
      {
         d->selectItemAndColumn( mi, e->button()==Qt::RightButton );
      }
   }
}

void DirectoryMergeWindow::contextMenuEvent(QContextMenuEvent* e)
{
   QModelIndex mi = indexAt( e->pos() );
   int c = mi.column();
   QPoint p = e->globalPos();

   MergeFileInfos* pMFI = d->getMFI(mi);
   if (pMFI==0)
      return;
   if ( c == s_ACol || c==s_BCol || c==s_CCol )
   {
      QString itemPath;
      if      ( c == s_ACol && pMFI->existsInA() ){ itemPath = d->fullNameA(*pMFI); }
      else if ( c == s_BCol && pMFI->existsInB() ){ itemPath = d->fullNameB(*pMFI); }
      else if ( c == s_CCol && pMFI->existsInC() ){ itemPath = d->fullNameC(*pMFI); }

      if (!itemPath.isEmpty())
      {
         d->selectItemAndColumn(mi, true);
         QMenu m(this);
         m.addAction( d->m_pDirCompareExplicit );
         m.addAction( d->m_pDirMergeExplicit );

#ifndef _WIN32
         m.exec( p );
#else
         void showShellContextMenu( const QString&, QPoint, QWidget*, QMenu* );
         showShellContextMenu( itemPath, p, this, &m );
#endif
      }
   }
}

QString DirectoryMergeWindow::Data::getFileName( const QModelIndex& mi )
{
   MergeFileInfos* pMFI = getMFI( mi );
   if ( pMFI != 0 )
   {
      return mi.column() == s_ACol ? pMFI->m_pFileInfoA->absoluteFilePath() :
             mi.column() == s_BCol ? pMFI->m_pFileInfoB->absoluteFilePath() :
             mi.column() == s_CCol ? pMFI->m_pFileInfoC->absoluteFilePath() :
             QString("");
   }
   return "";
}

bool DirectoryMergeWindow::Data::isDir( const QModelIndex& mi )
{
   MergeFileInfos* pMFI = getMFI( mi );
   if ( pMFI != 0 )
   {
      return mi.column() == s_ACol ? pMFI->dirA() :
             mi.column() == s_BCol ? pMFI->dirB() :
                                     pMFI->dirC();
   }
   return false;
}


void DirectoryMergeWindow::Data::selectItemAndColumn(const QModelIndex& mi, bool bContextMenu)
{
   if ( bContextMenu && ( mi==m_selection1Index  ||  mi==m_selection2Index  ||  mi==m_selection3Index ) ) 
      return;

   QModelIndex old1=m_selection1Index;
   QModelIndex old2=m_selection2Index;
   QModelIndex old3=m_selection3Index;

   bool bReset = false;

   if ( m_selection1Index.isValid() )
   {
      if (isDir( m_selection1Index )!=isDir( mi ))
         bReset = true;
   }

   if ( bReset || m_selection3Index.isValid() || mi==m_selection1Index || mi==m_selection2Index || mi==m_selection3Index )
   {
      // restart
      m_selection1Index = QModelIndex();
      m_selection2Index = QModelIndex();
      m_selection3Index = QModelIndex();
   }
   else if ( !m_selection1Index.isValid() )
   {
      m_selection1Index = mi;
      m_selection2Index = QModelIndex();
      m_selection3Index = QModelIndex();
   }
   else if ( !m_selection2Index.isValid() )
   {
      m_selection2Index = mi;
      m_selection3Index = QModelIndex();
   }
   else if ( !m_selection3Index.isValid() )
   {
      m_selection3Index = mi;
   }
   if (old1.isValid()) dataChanged( old1, old1 );
   if (old2.isValid()) dataChanged( old2, old2 );
   if (old3.isValid()) dataChanged( old3, old3 );
   if (m_selection1Index.isValid()) dataChanged( m_selection1Index, m_selection1Index );
   if (m_selection2Index.isValid()) dataChanged( m_selection2Index, m_selection2Index );
   if (m_selection3Index.isValid()) dataChanged( m_selection3Index, m_selection3Index );
   emit q->updateAvailabilities();
}

//TODO
//void DirMergeItem::init(MergeFileInfos* pMFI)
//{
//   pMFI->m_pDMI = this;
//   m_pMFI = pMFI;
//   TotalDiffStatus& tds = pMFI->m_totalDiffStatus;
//   if ( m_pMFI->dirA() || m_pMFI->dirB() || m_pMFI->dirC() )
//   {
//   }
//   else
//   {
//      setText( s_UnsolvedCol, QString::number( tds.nofUnsolvedConflicts ) );
//      setText( s_SolvedCol,   QString::number( tds.nofSolvedConflicts ) );
//      setText( s_NonWhiteCol, QString::number( tds.nofUnsolvedConflicts + tds.nofSolvedConflicts - tds.nofWhitespaceConflicts ) );
//      setText( s_WhiteCol,    QString::number( tds.nofWhitespaceConflicts ) );
//   }
//   setSizeHint( s_ACol, QSize(17,17) ); // Iconsize
//   setSizeHint( s_BCol, QSize(17,17) ); // Iconsize
//   setSizeHint( s_CCol, QSize(17,17) ); // Iconsize
//}

<<<<<<< HEAD
class MfiCompare {
	Qt::SortOrder	mOrder;
	
    public:
        MfiCompare(Qt::SortOrder order ) {
=======
class MfiCompare
{
	Qt::SortOrder	mOrder;
	
    public:
        MfiCompare( Qt::SortOrder order ) {
>>>>>>> c46270b3
		mOrder = order;
        }
        bool operator()( MergeFileInfos* pMFI1, MergeFileInfos* pMFI2 )
        {
            bool bDir1 =  pMFI1->dirA() || pMFI1->dirB() || pMFI1->dirC();
            bool bDir2 =  pMFI2->dirA() || pMFI2->dirB() || pMFI2->dirC();
            if( bDir1 == bDir2 ) {
<<<<<<< HEAD
		if( mOrder == Qt::AscendingOrder){
		    return pMFI1->fileName().compare( pMFI2->fileName(), Qt::CaseInsensitive ) < 0;
		}
		else{
		    return pMFI1->fileName().compare( pMFI2->fileName(), Qt::CaseInsensitive ) > 0;
		}
=======
		      if( mOrder == Qt::AscendingOrder)
                  {
		            return pMFI1->fileName().compare( pMFI2->fileName(), Qt::CaseInsensitive ) < 0;
		      }
		      else{
		            return pMFI1->fileName().compare( pMFI2->fileName(), Qt::CaseInsensitive ) > 0;
		      }
>>>>>>> c46270b3
            }
            else
                return bDir1;
        }
};

<<<<<<< HEAD
static void sortHelper( MergeFileInfos* pMFI, Qt::SortOrder order ) {
    std::sort( pMFI->m_children.begin(), pMFI->m_children.end(), MfiCompare( order ) );

    for( int i = 0; i < pMFI->m_children.count(); ++i )
        sortHelper( pMFI->m_children[i], order );
}

void DirectoryMergeWindow::Data::sort( int column, Qt::SortOrder order ) {
=======
static void sortHelper( MergeFileInfos* pMFI, Qt::SortOrder order )
{
    std::sort( pMFI->m_children.begin(), pMFI->m_children.end(), MfiCompare( order ) );

    for( int i=0; i<pMFI->m_children.count(); ++i )
        sortHelper( pMFI->m_children[i], order );
}

void DirectoryMergeWindow::Data::sort( int column, Qt::SortOrder order )
{
>>>>>>> c46270b3
#pragma unused (column)
    beginResetModel();
    sortHelper( m_pRoot, order );
    endResetModel();
}

//
//DirMergeItem::~DirMergeItem()
//{
//   m_pMFI->m_pDMI = 0;
//}

void DirectoryMergeWindow::Data::setMergeOperation( const QModelIndex& mi, e_MergeOperation eMOp, bool bRecursive )
{
   MergeFileInfos* pMFI = getMFI( mi );
   if ( pMFI == 0 )
      return;

   MergeFileInfos& mfi = *pMFI;

   if ( eMOp != mfi.m_eMergeOperation )
   {
      mfi.m_bOperationComplete = false;
      setOpStatus( mi, eOpStatusNone );
   }

   mfi.m_eMergeOperation = eMOp;
   QString s;
   if ( bRecursive )
   {
      e_MergeOperation eChildrenMergeOp = mfi.m_eMergeOperation;
      if ( eChildrenMergeOp == eConflictingFileTypes ) eChildrenMergeOp = eMergeABCToDest;
      for( int childIdx=0; childIdx<mfi.m_children.count(); ++childIdx )
      {
         calcSuggestedOperation( index( childIdx, 0, mi ), eChildrenMergeOp );
      }
   }
}

void DirectoryMergeWindow::compareCurrentFile()
{
   if (!d->canContinue()) return;

   if ( d->m_bRealMergeStarted )
   {
      KMessageBox::sorry(this,i18n("This operation is currently not possible."),i18n("Operation Not Possible"));
      return;
   }

   if ( MergeFileInfos* pMFI = d->getMFI(currentIndex()) )
   {
      if ( !(pMFI->dirA() || pMFI->dirB() || pMFI->dirC()) )
      {
         emit startDiffMerge(
            pMFI->existsInA() ? pMFI->m_pFileInfoA->absoluteFilePath() : QString(""),
            pMFI->existsInB() ? pMFI->m_pFileInfoB->absoluteFilePath() : QString(""),
            pMFI->existsInC() ? pMFI->m_pFileInfoC->absoluteFilePath() : QString(""),
            "",
            "","","",0
            );
      }
   }
   emit updateAvailabilities();
}


void DirectoryMergeWindow::slotCompareExplicitlySelectedFiles()
{
   if ( ! d->isDir(d->m_selection1Index) && !d->canContinue() ) return;

   if ( d->m_bRealMergeStarted )
   {
      KMessageBox::sorry(this,i18n("This operation is currently not possible."),i18n("Operation Not Possible"));
      return;
   }

   emit startDiffMerge(
      d->getFileName( d->m_selection1Index ),
      d->getFileName( d->m_selection2Index ),
      d->getFileName( d->m_selection3Index ),
      "",
      "","","",0
      );
   d->m_selection1Index=QModelIndex();
   d->m_selection2Index=QModelIndex();
   d->m_selection3Index=QModelIndex();

   emit updateAvailabilities();
   update();
}

void DirectoryMergeWindow::slotMergeExplicitlySelectedFiles()
{
   if ( ! d->isDir(d->m_selection1Index) && !d->canContinue() ) return;

   if ( d->m_bRealMergeStarted )
   {
      KMessageBox::sorry(this,i18n("This operation is currently not possible."),i18n("Operation Not Possible"));
      return;
   }

   QString fn1 = d->getFileName( d->m_selection1Index );
   QString fn2 = d->getFileName( d->m_selection2Index );
   QString fn3 = d->getFileName( d->m_selection3Index );

   emit startDiffMerge( fn1, fn2, fn3, 
      fn3.isEmpty() ? fn2 : fn3,
      "","","",0
      );
   d->m_selection1Index=QModelIndex();
   d->m_selection2Index=QModelIndex();
   d->m_selection3Index=QModelIndex();

   emit updateAvailabilities();
   update();
}

bool DirectoryMergeWindow::isFileSelected()
{
   if ( MergeFileInfos* pMFI = d->getMFI(currentIndex()) )
   {
      return ! (pMFI->dirA() || pMFI->dirB() || pMFI->dirC() || conflictingFileTypes(*pMFI) );
   }
   return false;
}

void DirectoryMergeWindow::mergeResultSaved(const QString& fileName)
{
   QModelIndex mi = (d->m_mergeItemList.empty() || d->m_currentIndexForOperation==d->m_mergeItemList.end() )
                                               ? QModelIndex()
                                               : *d->m_currentIndexForOperation;

   MergeFileInfos* pMFI = d->getMFI(mi);
   if ( pMFI==0 )
   {
      KMessageBox::error( this, i18n("This should never happen: \n\nmergeResultSaved: m_pMFI=0\n\nIf you know how to reproduce this, please contact the program author."),i18n("Program Error") );
      return;
   }
   if ( fileName == d->fullNameDest(*pMFI) )
   {
      MergeFileInfos& mfi = *pMFI;
      if ( mfi.m_eMergeOperation==eMergeToAB )
      {
         bool bSuccess = d->copyFLD( d->fullNameB(mfi), d->fullNameA(mfi) );
         if (!bSuccess)
         {
            KMessageBox::error(this, i18n("An error occurred while copying.\n"), i18n("Error") );
            d->m_pStatusInfo->setWindowTitle(i18n("Merge Error"));
            d->m_pStatusInfo->exec();
            //if ( m_pStatusInfo->firstChild()!=0 )
            //   m_pStatusInfo->ensureItemVisible( m_pStatusInfo->last() );
            d->m_bError = true;
            d->setOpStatus( mi, eOpStatusError );
            mfi.m_eMergeOperation = eCopyBToA;
            return;
         }
      }
      d->setOpStatus( mi, eOpStatusDone );
      pMFI->m_bOperationComplete = true;
      if ( d->m_mergeItemList.size()==1 )
      {
         d->m_mergeItemList.clear();
         d->m_bRealMergeStarted=false;
      }
   }

   emit updateAvailabilities();
}

bool DirectoryMergeWindow::Data::canContinue()
{
   bool bCanContinue=false;
   q->checkIfCanContinue( &bCanContinue );
   if ( bCanContinue && !m_bError )
   {
      QModelIndex mi = (m_mergeItemList.empty() || m_currentIndexForOperation==m_mergeItemList.end() ) ? QModelIndex() : *m_currentIndexForOperation;
      MergeFileInfos* pMFI = getMFI(mi);
      if ( pMFI  && ! pMFI->m_bOperationComplete )
      {
         setOpStatus( mi, eOpStatusNotSaved );
         pMFI->m_bOperationComplete = true;
         if ( m_mergeItemList.size()==1 )
         {
            m_mergeItemList.clear();
            m_bRealMergeStarted=false;
         }
      }
   }
   return bCanContinue;
}

bool DirectoryMergeWindow::Data::executeMergeOperation( MergeFileInfos& mfi, bool& bSingleFileMerge )
{
   bool bCreateBackups = m_pOptions->m_bDmCreateBakFiles;
   // First decide destname
   QString destName;
   switch( mfi.m_eMergeOperation )
   {
   case eNoOperation: break;
   case eDeleteAB:    break;
   case eMergeToAB:   // let the user save in B. In mergeResultSaved() the file will be copied to A.
   case eMergeToB:
   case eDeleteB:
   case eCopyAToB:    destName = fullNameB(mfi); break;
   case eMergeToA:
   case eDeleteA:
   case eCopyBToA:    destName = fullNameA(mfi); break;
   case eMergeABToDest:
   case eMergeABCToDest:
   case eCopyAToDest:
   case eCopyBToDest:
   case eCopyCToDest:
   case eDeleteFromDest: destName = fullNameDest(mfi); break;
   default:
      KMessageBox::error( q, i18n("Unknown merge operation. (This must never happen!)"), i18n("Error") );
      assert(false);
   }

   bool bSuccess = false;
   bSingleFileMerge = false;
   switch( mfi.m_eMergeOperation )
   {
   case eNoOperation: bSuccess = true; break;
   case eCopyAToDest:
   case eCopyAToB:    bSuccess = copyFLD( fullNameA(mfi), destName ); break;
   case eCopyBToDest:
   case eCopyBToA:    bSuccess = copyFLD( fullNameB(mfi), destName ); break;
   case eCopyCToDest: bSuccess = copyFLD( fullNameC(mfi), destName ); break;
   case eDeleteFromDest:
   case eDeleteA:
   case eDeleteB:     bSuccess = deleteFLD( destName, bCreateBackups ); break;
   case eDeleteAB:    bSuccess = deleteFLD( fullNameA(mfi), bCreateBackups ) &&
                                 deleteFLD( fullNameB(mfi), bCreateBackups ); break;
   case eMergeABToDest:
   case eMergeToA:
   case eMergeToAB:
   case eMergeToB:      bSuccess = mergeFLD( fullNameA(mfi), fullNameB(mfi), "",
                                             destName, bSingleFileMerge );
                        break;
   case eMergeABCToDest:bSuccess = mergeFLD(
                                    mfi.existsInA() ? fullNameA(mfi) : QString(""),
                                    mfi.existsInB() ? fullNameB(mfi) : QString(""),
                                    mfi.existsInC() ? fullNameC(mfi) : QString(""),
                                    destName, bSingleFileMerge );
                        break;
   default:
      KMessageBox::error( q, i18n("Unknown merge operation."), i18n("Error") );
      assert(false);
   }

   return bSuccess;
}


// Check if the merge can start, and prepare the m_mergeItemList which then contains all
// items that must be merged.
void DirectoryMergeWindow::Data::prepareMergeStart( const QModelIndex& miBegin, const QModelIndex& miEnd, bool bVerbose )
{
   if ( bVerbose )
   {
      int status = KMessageBox::warningYesNoCancel(q,
         i18n("The merge is about to begin.\n\n"
         "Choose \"Do it\" if you have read the instructions and know what you are doing.\n"
         "Choosing \"Simulate it\" will tell you what would happen.\n\n"
         "Be aware that this program still has beta status "
         "and there is NO WARRANTY whatsoever! Make backups of your vital data!"),
         i18n("Starting Merge"), 
         KGuiItem( i18n("Do It") ), 
         KGuiItem( i18n("Simulate It") ) );
      if (status==KMessageBox::Yes)      m_bRealMergeStarted = true;
      else if (status==KMessageBox::No ) m_bSimulatedMergeStarted = true;
      else return;
   }
   else
   {
      m_bRealMergeStarted = true;
   }

   m_mergeItemList.clear();
   if ( !miBegin.isValid() )
      return;

   for( QModelIndex mi = miBegin; mi!=miEnd; mi = treeIterator( mi ) )
   {
      MergeFileInfos* pMFI = getMFI( mi );
      if ( pMFI && ! pMFI->m_bOperationComplete )
      {
         m_mergeItemList.push_back(mi);
         QString errorText;
         if (pMFI->m_eMergeOperation == eConflictingFileTypes )
         {
            errorText = i18n("The highlighted item has a different type in the different directories. Select what to do.");
         }
         if (pMFI->m_eMergeOperation == eConflictingAges )
         {
            errorText = i18n("The modification dates of the file are equal but the files are not. Select what to do.");
         }
         if (pMFI->m_eMergeOperation == eChangedAndDeleted )
         {
            errorText = i18n("The highlighted item was changed in one directory and deleted in the other. Select what to do.");
         }
         if ( !errorText.isEmpty() )
         {
            q->scrollTo( mi, QAbstractItemView::EnsureVisible );
            q->setCurrentIndex( mi );
            KMessageBox::error(q, errorText, i18n("Error"));
            m_mergeItemList.clear();
            m_bRealMergeStarted=false;
            return;
         }
      }
   }

   m_currentIndexForOperation = m_mergeItemList.begin();
   return;
}

void DirectoryMergeWindow::slotRunOperationForCurrentItem()
{
   if ( ! d->canContinue() ) return;

   bool bVerbose = false;
   if ( d->m_mergeItemList.empty() )
   {
      QModelIndex miBegin = currentIndex();
      QModelIndex miEnd = d->treeIterator(miBegin,false,false); // find next visible sibling (no children)

      d->prepareMergeStart( miBegin, miEnd, bVerbose );
      d->mergeContinue(true, bVerbose);
   }
   else
      d->mergeContinue(false, bVerbose);
}

void DirectoryMergeWindow::slotRunOperationForAllItems()
{
   if ( ! d->canContinue() ) return;

   bool bVerbose = true;
   if ( d->m_mergeItemList.empty() )
   {
      QModelIndex miBegin = d->rowCount()>0 ? d->index(0,0,QModelIndex()) : QModelIndex();

      d->prepareMergeStart( miBegin, QModelIndex(), bVerbose );
      d->mergeContinue(true, bVerbose);
   }
   else
      d->mergeContinue(false, bVerbose);
}

void DirectoryMergeWindow::mergeCurrentFile()
{
   if (!d->canContinue()) return;

   if ( d->m_bRealMergeStarted )
   {
      KMessageBox::sorry(this,i18n("This operation is currently not possible because directory merge is currently running."),i18n("Operation Not Possible"));
      return;
   }

   if ( isFileSelected() )
   {
      MergeFileInfos* pMFI = d->getMFI( currentIndex() );
      if ( pMFI != 0 )
      {
         MergeFileInfos& mfi = *pMFI;
         d->m_mergeItemList.clear();
         d->m_mergeItemList.push_back( currentIndex() );
         d->m_currentIndexForOperation = d->m_mergeItemList.begin();
         bool bDummy=false;
         d->mergeFLD(
            mfi.existsInA() ? mfi.m_pFileInfoA->absoluteFilePath() : QString(""),
            mfi.existsInB() ? mfi.m_pFileInfoB->absoluteFilePath() : QString(""),
            mfi.existsInC() ? mfi.m_pFileInfoC->absoluteFilePath() : QString(""),
            d->fullNameDest(mfi),
            bDummy
            );
      }
   }
   emit updateAvailabilities();
}


// When bStart is true then m_currentIndexForOperation must still be processed.
// When bVerbose is true then a messagebox will tell when the merge is complete.
void DirectoryMergeWindow::Data::mergeContinue(bool bStart, bool bVerbose)
{
   ProgressProxy pp;
   if ( m_mergeItemList.empty() )
      return;

   int nrOfItems = 0;
   int nrOfCompletedItems = 0;
   int nrOfCompletedSimItems = 0;

   // Count the number of completed items (for the progress bar).
   for( MergeItemList::iterator i = m_mergeItemList.begin(); i!=m_mergeItemList.end(); ++i )
   {
      MergeFileInfos* pMFI = getMFI( *i );
      ++nrOfItems;
      if ( pMFI->m_bOperationComplete )
         ++nrOfCompletedItems;
      if ( pMFI->m_bSimOpComplete )
         ++nrOfCompletedSimItems;
   }

   m_pStatusInfo->hide();
   m_pStatusInfo->clear();

   QModelIndex miCurrent = m_currentIndexForOperation==m_mergeItemList.end() ? QModelIndex() : *m_currentIndexForOperation;

   bool bContinueWithCurrentItem = bStart;  // true for first item, else false
   bool bSkipItem = false;
   if ( !bStart && m_bError && miCurrent.isValid() )
   {
      int status = KMessageBox::warningYesNoCancel(q,
         i18n("There was an error in the last step.\n"
         "Do you want to continue with the item that caused the error or do you want to skip this item?"),
         i18n("Continue merge after an error"), 
         KGuiItem( i18n("Continue With Last Item") ), 
         KGuiItem( i18n("Skip Item") ) );
      if      (status==KMessageBox::Yes) bContinueWithCurrentItem = true;
      else if (status==KMessageBox::No ) bSkipItem = true;
      else return;
      m_bError = false;
   }

   pp.setMaxNofSteps( nrOfItems );

   bool bSuccess = true;
   bool bSingleFileMerge = false;
   bool bSim = m_bSimulatedMergeStarted;
   while( bSuccess )
   {
      MergeFileInfos* pMFI = getMFI(miCurrent);
      if ( pMFI==0 )
      {
         m_mergeItemList.clear();
         m_bRealMergeStarted=false;
         break;
      }

      if ( pMFI!=0 && !bContinueWithCurrentItem )
      {
         if ( bSim )
         {
            if( rowCount(miCurrent)==0 )
            {
               pMFI->m_bSimOpComplete = true;
            }
         }
         else
         {
            if( rowCount( miCurrent )==0 )
            {
               if( !pMFI->m_bOperationComplete )
               {
                  setOpStatus( miCurrent, bSkipItem ? eOpStatusSkipped : eOpStatusDone );
                  pMFI->m_bOperationComplete = true;
                  bSkipItem = false;
               }
            }
            else
            {
               setOpStatus( miCurrent, eOpStatusInProgress );
            }
         }
      }

      if ( ! bContinueWithCurrentItem )
      {
         // Depth first
         QModelIndex miPrev = miCurrent;
         ++m_currentIndexForOperation;
         miCurrent = m_currentIndexForOperation==m_mergeItemList.end() ? QModelIndex() : *m_currentIndexForOperation;
         if ( (!miCurrent.isValid() || miCurrent.parent()!=miPrev.parent()) && miPrev.parent().isValid() )
         {
            // Check if the parent may be set to "Done"
            QModelIndex miParent = miPrev.parent();
            bool bDone = true;
            while ( bDone && miParent.isValid() )
            {
               for( int childIdx = 0; childIdx<rowCount(miParent); ++childIdx )
               {
                  MergeFileInfos* pMFI = getMFI( index(childIdx,0,miParent));
                  if ( (!bSim && ! pMFI->m_bOperationComplete)   ||  (bSim && pMFI->m_bSimOpComplete) )
                  {
                     bDone=false;
                     break;
                  }
               }
               if ( bDone )
               {
                  MergeFileInfos* pMFI = getMFI(miParent);
                  if (bSim)
                     pMFI->m_bSimOpComplete = bDone;
                  else
                  {
                     setOpStatus( miParent, eOpStatusDone );
                     pMFI->m_bOperationComplete = bDone;
                  }
               }
               miParent = miParent.parent();
            }
         }
      }

      if ( !miCurrent.isValid() ) // end?
      {
         if ( m_bRealMergeStarted )
         {
            if (bVerbose)
            {
               KMessageBox::information( q, i18n("Merge operation complete."), i18n("Merge Complete") );
            }
            m_bRealMergeStarted = false;
            m_pStatusInfo->setWindowTitle(i18n("Merge Complete"));
         }
         if ( m_bSimulatedMergeStarted )
         {
            m_bSimulatedMergeStarted = false;
            QModelIndex mi = rowCount()>0 ? index(0,0,QModelIndex()) : QModelIndex();
            for( ; mi.isValid(); mi=treeIterator(mi) )
            {
               getMFI( mi )->m_bSimOpComplete = false;
            }
            m_pStatusInfo->setWindowTitle(i18n("Simulated merge complete: Check if you agree with the proposed operations."));
            m_pStatusInfo->exec();
         }
         m_mergeItemList.clear();
         m_bRealMergeStarted=false;
         return;
      }

      MergeFileInfos& mfi = *getMFI(miCurrent);

      pp.setInformation( mfi.subPath(),
         bSim ? nrOfCompletedSimItems : nrOfCompletedItems,
         false // bRedrawUpdate
         );

      bSuccess = executeMergeOperation( mfi, bSingleFileMerge );  // Here the real operation happens.

      if ( bSuccess )
      {
         if(bSim) ++nrOfCompletedSimItems;
         else     ++nrOfCompletedItems;
         bContinueWithCurrentItem = false;
      }

      if( pp.wasCancelled() )
         break;
   }  // end while

   //g_pProgressDialog->hide();

   q->setCurrentIndex( miCurrent );
   q->scrollTo( miCurrent, EnsureVisible );
   if ( !bSuccess &&  !bSingleFileMerge )
   {
      KMessageBox::error(q, i18n("An error occurred. Press OK to see detailed information.\n"), i18n("Error") );
      m_pStatusInfo->setWindowTitle(i18n("Merge Error"));
      m_pStatusInfo->exec();
      //if ( m_pStatusInfo->firstChild()!=0 )
      //   m_pStatusInfo->ensureItemVisible( m_pStatusInfo->last() );
      m_bError = true;
      
      setOpStatus( miCurrent, eOpStatusError );
   }
   else
   {
      m_bError = false;
   }
   emit q->updateAvailabilities();

   if ( m_currentIndexForOperation==m_mergeItemList.end() )
   {
      m_mergeItemList.clear();
      m_bRealMergeStarted=false;
   }
}

bool DirectoryMergeWindow::Data::deleteFLD( const QString& name, bool bCreateBackup )
{
   FileAccess fi(name, true);
   if ( !fi.exists() )
      return true;

   if ( bCreateBackup )
   {
      bool bSuccess = renameFLD( name, name+".orig" );
      if (!bSuccess)
      {
         m_pStatusInfo->addText( i18n("Error: While deleting %1: Creating backup failed.",name) );
         return false;
      }
   }
   else
   {
      if ( fi.isDir() && !fi.isSymLink() )
         m_pStatusInfo->addText(i18n("delete directory recursively( %1 )",name));
      else
         m_pStatusInfo->addText(i18n("delete( %1 )",name));

      if ( m_bSimulatedMergeStarted )
      {
         return true;
      }

      if ( fi.isDir() && !fi.isSymLink() )// recursive directory delete only for real dirs, not symlinks
      {
         t_DirectoryList dirList;
         bool bSuccess = fi.listDir( &dirList, false, true, "*", "", "", false, false );  // not recursive, find hidden files

         if ( !bSuccess )
         {
             // No Permission to read directory or other error.
             m_pStatusInfo->addText( i18n("Error: delete dir operation failed while trying to read the directory.") );
             return false;
         }

         t_DirectoryList::iterator it;      // create list iterator

         for ( it=dirList.begin(); it!=dirList.end(); ++it )       // for each file...
         {
            FileAccess& fi2 = *it;
            if ( fi2.fileName() == "." ||  fi2.fileName()==".." )
               continue;
            bSuccess = deleteFLD( fi2.absoluteFilePath(), false );
            if (!bSuccess) break;
         }
         if (bSuccess)
         {
            bSuccess = FileAccess::removeDir( name );
            if ( !bSuccess )
            {
               m_pStatusInfo->addText( i18n("Error: rmdir( %1 ) operation failed.",name));
               return false;
            }
         }
      }
      else
      {
         bool bSuccess = FileAccess::removeFile( name );
         if ( !bSuccess )
         {
            m_pStatusInfo->addText( i18n("Error: delete operation failed.") );
            return false;
         }
      }
   }
   return true;
}

bool DirectoryMergeWindow::Data::mergeFLD( const QString& nameA,const QString& nameB,const QString& nameC,const QString& nameDest, bool& bSingleFileMerge )
{
   FileAccess fi(nameA);
   if (fi.isDir())
   {
      return makeDir(nameDest);
   }

   // Make sure that the dir exists, into which we will save the file later.
   int pos=nameDest.lastIndexOf('/');
   if ( pos>0 )
   {
      QString parentName = nameDest.left(pos);
      bool bSuccess = makeDir(parentName, true /*quiet*/);
      if (!bSuccess)
         return false;
   }

   m_pStatusInfo->addText(i18n("manual merge( %1, %2, %3 -> %4)",nameA,nameB,nameC,nameDest));
   if ( m_bSimulatedMergeStarted )
   {
      m_pStatusInfo->addText(i18n("     Note: After a manual merge the user should continue by pressing F7.") );
      return true;
   }

   bSingleFileMerge = true;
   setOpStatus(*m_currentIndexForOperation, eOpStatusInProgress );
   q->scrollTo( *m_currentIndexForOperation, EnsureVisible );

   emit q->startDiffMerge( nameA, nameB, nameC, nameDest, "","","",0 );

   return false;
}

bool DirectoryMergeWindow::Data::copyFLD( const QString& srcName, const QString& destName )
{
   if ( srcName == destName )
      return true;

   FileAccess fi( srcName );
   FileAccess faDest(destName, true);
   if ( faDest.exists() && !( fi.isDir() && faDest.isDir() && (fi.isSymLink()==faDest.isSymLink())) )
   {
      bool bSuccess = deleteFLD( destName, m_pOptions->m_bDmCreateBakFiles );
      if ( !bSuccess )
      {
         m_pStatusInfo->addText(i18n("Error: copy( %1 -> %2 ) failed."
            "Deleting existing destination failed.",srcName,destName));
         return false;
      }
   }


   if ( fi.isSymLink() && ((fi.isDir() && !m_bFollowDirLinks)  ||  (!fi.isDir() && !m_bFollowFileLinks)) )
   {
      m_pStatusInfo->addText(i18n("copyLink( %1 -> %2 )",srcName,destName));
#if defined(_WIN32) || defined(Q_OS_OS2)
      // What are links?
#else
      if ( m_bSimulatedMergeStarted )
      {
         return true;
      }
      FileAccess destFi(destName);
      if ( !destFi.isLocal() || !fi.isLocal() )
      {
         m_pStatusInfo->addText(i18n("Error: copyLink failed: Remote links are not yet supported."));
         return false;
      }
      QString linkTarget = fi.readLink();
      bool bSuccess = FileAccess::symLink( linkTarget, destName );
      if (!bSuccess)
         m_pStatusInfo->addText(i18n("Error: copyLink failed."));
      return bSuccess;
#endif
   }

   if ( fi.isDir() )
   {
      if ( faDest.exists() )
	 return true;
      else
      {
         bool bSuccess = makeDir( destName );
         return bSuccess;
      }
   }

   int pos=destName.lastIndexOf('/');
   if ( pos>0 )
   {
      QString parentName = destName.left(pos);
      bool bSuccess = makeDir(parentName, true /*quiet*/);
      if (!bSuccess)
         return false;
   }

   m_pStatusInfo->addText(i18n("copy( %1 -> %2 )",srcName,destName));

   if ( m_bSimulatedMergeStarted )
   {
      return true;
   }

   FileAccess faSrc ( srcName );
   bool bSuccess = faSrc.copyFile( destName );
   if (! bSuccess ) m_pStatusInfo->addText( faSrc.getStatusText() );
   return bSuccess;
}

// Rename is not an operation that can be selected by the user.
// It will only be used to create backups.
// Hence it will delete an existing destination without making a backup (of the old backup.)
bool DirectoryMergeWindow::Data::renameFLD( const QString& srcName, const QString& destName )
{
   if ( srcName == destName )
      return true;

   if ( FileAccess(destName, true).exists() )
   {
      bool bSuccess = deleteFLD( destName, false /*no backup*/ );
      if (!bSuccess)
      {
         m_pStatusInfo->addText( i18n("Error during rename( %1 -> %2 ): "
                             "Cannot delete existing destination." ,srcName,destName));
         return false;
      }
   }

   m_pStatusInfo->addText(i18n("rename( %1 -> %2 )",srcName,destName));
   if ( m_bSimulatedMergeStarted )
   {
      return true;
   }

   bool bSuccess = FileAccess( srcName ).rename( destName );
   if (!bSuccess)
   {
      m_pStatusInfo->addText( i18n("Error: Rename failed.") );
      return false;
   }

   return true;
}

bool DirectoryMergeWindow::Data::makeDir( const QString& name, bool bQuiet )
{
   FileAccess fi(name, true);
   if( fi.exists() && fi.isDir() )
      return true;

   if( fi.exists() && !fi.isDir() )
   {
      bool bSuccess = deleteFLD( name, true );
      if (!bSuccess)
      {
         m_pStatusInfo->addText( i18n("Error during makeDir of %1. "
                             "Cannot delete existing file." ,name));
         return false;
      }
   }

   int pos=name.lastIndexOf('/');
   if ( pos>0 )
   {
      QString parentName = name.left(pos);
      bool bSuccess = makeDir(parentName,true);
      if (!bSuccess)
         return false;
   }

   if ( ! bQuiet )
      m_pStatusInfo->addText(i18n("makeDir( %1 )",name));

   if ( m_bSimulatedMergeStarted )
   {
      return true;
   }

   bool bSuccess = FileAccess::makeDir( name );
   if ( bSuccess == false )
   {
      m_pStatusInfo->addText( i18n("Error while creating directory.") );
      return false;
   }
   return true;
}


DirectoryMergeInfo::DirectoryMergeInfo( QWidget* pParent )
: QFrame(pParent)
{
   QVBoxLayout *topLayout = new QVBoxLayout( this );
   topLayout->setMargin(0);

   QGridLayout *grid = new QGridLayout();
   topLayout->addLayout(grid);
   grid->setColumnStretch(1,10);

   int line=0;

   m_pA = new QLabel("A",this);        grid->addWidget( m_pA,line, 0 );
   m_pInfoA = new QLabel(this);        grid->addWidget( m_pInfoA,line,1 ); ++line;
   m_pB = new QLabel("B",this);        grid->addWidget( m_pB,line, 0 );
   m_pInfoB = new QLabel(this);        grid->addWidget( m_pInfoB,line,1 ); ++line;
   m_pC = new QLabel("C",this);        grid->addWidget( m_pC,line, 0 );
   m_pInfoC = new QLabel(this);        grid->addWidget( m_pInfoC,line,1 ); ++line;
   m_pDest = new QLabel(i18n("Dest"),this);  grid->addWidget( m_pDest,line, 0 );
   m_pInfoDest = new QLabel(this);     grid->addWidget( m_pInfoDest,line,1 ); ++line;

   m_pInfoList = new QTreeWidget(this);  topLayout->addWidget( m_pInfoList );
   m_pInfoList->setHeaderLabels( QStringList() << i18n("Dir") << i18n("Type") << i18n("Size")
      << i18n("Attr") << i18n("Last Modification") << i18n("Link-Destination") );
   setMinimumSize( 100,100 );

   m_pInfoList->installEventFilter(this);
   m_pInfoList->setRootIsDecorated( false );
}

bool DirectoryMergeInfo::eventFilter(QObject*o, QEvent* e)
{
   if ( e->type()==QEvent::FocusIn && o==m_pInfoList )
      emit gotFocus();
   return false;
}

static void addListViewItem( QTreeWidget* pListView, const QString& dir,
   const QString& basePath, FileAccess* fi )
{
   if ( basePath.isEmpty() )
   {
      return;
   }
   else
   {
      if ( fi!=0 && fi->exists() )
      {
         QString dateString = fi->lastModified().toString("yyyy-MM-dd hh:mm:ss");

         new QTreeWidgetItem(
            pListView,
            QStringList() << dir <<
            QString( fi->isDir() ? i18n("Dir") : i18n("File") ) + (fi->isSymLink() ? "-Link" : "") <<
            QString::number(fi->size()) <<
            QString(fi->isReadable() ? "r" : " ") + (fi->isWritable()?"w" : " ")
#ifdef _WIN32
            /*Future: Use GetFileAttributes()*/ <<
#else
            + (fi->isExecutable()?"x" : " ") <<
#endif
            dateString <<
            QString(fi->isSymLink() ? (" -> " + fi->readLink()) : QString(""))
            );
      }
      else
      {
         new QTreeWidgetItem(
            pListView,
            QStringList() << dir <<
            i18n("not available") <<
            "" <<
            "" <<
            "" <<
            ""
            );
      }
   }
}

void DirectoryMergeInfo::setInfo(
   const FileAccess& dirA,
   const FileAccess& dirB,
   const FileAccess& dirC,
   const FileAccess& dirDest,
   MergeFileInfos& mfi )
{
   bool bHideDest = false;
   if ( dirA.absoluteFilePath()==dirDest.absoluteFilePath() )
   {
      m_pA->setText( i18n("A (Dest): ") );  bHideDest=true;
   }
   else
      m_pA->setText( !dirC.isValid() ? QString("A:    ") : i18n("A (Base): "));

   m_pInfoA->setText( dirA.prettyAbsPath() );

   if ( dirB.absoluteFilePath()==dirDest.absoluteFilePath() )
   {
      m_pB->setText( i18n("B (Dest): ") );  bHideDest=true;
   }
   else
      m_pB->setText( "B:    " );
   m_pInfoB->setText( dirB.prettyAbsPath() );

   if ( dirC.absoluteFilePath()==dirDest.absoluteFilePath() )
   {
      m_pC->setText( i18n("C (Dest): ") );  bHideDest=true;
   }
   else
      m_pC->setText( "C:    " );
   m_pInfoC->setText( dirC.prettyAbsPath() );

   m_pDest->setText( i18n("Dest: ") ); m_pInfoDest->setText( dirDest.prettyAbsPath() );

   if (!dirC.isValid())    { m_pC->hide(); m_pInfoC->hide();   }
   else                     { m_pC->show(); m_pInfoC->show();   }

   if (!dirDest.isValid()||bHideDest) { m_pDest->hide(); m_pInfoDest->hide(); }
   else                                { m_pDest->show(); m_pInfoDest->show(); }

   m_pInfoList->clear();
   addListViewItem( m_pInfoList, "A", dirA.prettyAbsPath(), mfi.m_pFileInfoA );
   addListViewItem( m_pInfoList, "B", dirB.prettyAbsPath(), mfi.m_pFileInfoB );
   addListViewItem( m_pInfoList, "C", dirC.prettyAbsPath(), mfi.m_pFileInfoC );
   if (!bHideDest)
   {
      FileAccess fiDest( dirDest.prettyAbsPath() + "/" + mfi.subPath(), true );
      addListViewItem( m_pInfoList, i18n("Dest"), dirDest.prettyAbsPath(), &fiDest );
   }
   for (int i=0;i<m_pInfoList->columnCount();++i)
      m_pInfoList->resizeColumnToContents ( i );
}

QTextStream& operator<<( QTextStream& ts, MergeFileInfos& mfi )
{
   ts << "{\n";
   ValueMap vm;
   vm.writeEntry( "SubPath", mfi.subPath() );
   vm.writeEntry( "ExistsInA", mfi.existsInA() );
   vm.writeEntry( "ExistsInB",  mfi.existsInB() );
   vm.writeEntry( "ExistsInC",  mfi.existsInC() );
   vm.writeEntry( "EqualAB",  mfi.m_bEqualAB );
   vm.writeEntry( "EqualAC",  mfi.m_bEqualAC );
   vm.writeEntry( "EqualBC",  mfi.m_bEqualBC );
   //DirMergeItem* m_pDMI;
   //MergeFileInfos* m_pParent;
   vm.writeEntry( "MergeOperation", (int) mfi.m_eMergeOperation );
   vm.writeEntry( "DirA",  mfi.dirA() );
   vm.writeEntry( "DirB",  mfi.dirB() );
   vm.writeEntry( "DirC",  mfi.dirC() );
   vm.writeEntry( "LinkA",  mfi.isLinkA() );
   vm.writeEntry( "LinkB",  mfi.isLinkB() );
   vm.writeEntry( "LinkC",  mfi.isLinkC() );
   vm.writeEntry( "OperationComplete", mfi.m_bOperationComplete );
   //bool m_bSimOpComplete );

   vm.writeEntry( "AgeA", (int) mfi.m_ageA );
   vm.writeEntry( "AgeB", (int) mfi.m_ageB );
   vm.writeEntry( "AgeC", (int) mfi.m_ageC );
   vm.writeEntry( "ConflictingAges", mfi.m_bConflictingAges );       // Equal age but files are not!

   //FileAccess m_fileInfoA;
   //FileAccess m_fileInfoB;
   //FileAccess m_fileInfoC;

   //TotalDiffStatus m_totalDiffStatus;
   
   vm.save(ts);
   
   ts << "}\n";

   return ts;
}

void DirectoryMergeWindow::slotSaveMergeState()
{
   //slotStatusMsg(i18n("Saving Directory Merge State ..."));

   //QString s = KFileDialog::getSaveUrl( QDir::currentPath(), 0, this, i18n("Save As...") ).url();
   QString s = QFileDialog::getSaveFileName(this, i18n("Save Directory Merge State As...") , QDir::currentPath(), 0);
   if(!s.isEmpty())
   {
      d->m_dirMergeStateFilename = s;


      QFile file(d->m_dirMergeStateFilename);
      bool bSuccess = file.open( QIODevice::WriteOnly );
      if ( bSuccess )
      {
         QTextStream ts( &file );

         QModelIndex mi( d->index(0,0,QModelIndex()) );
         while ( mi.isValid() ) {
            MergeFileInfos* pMFI = d->getMFI(mi);
            ts << *pMFI;
            mi = d->treeIterator(mi,true,true);
         }
      }
   }

   //slotStatusMsg(i18n("Ready."));

}

void DirectoryMergeWindow::slotLoadMergeState()
{
}

void DirectoryMergeWindow::updateFileVisibilities()
{
   bool bShowIdentical = d->m_pDirShowIdenticalFiles->isChecked();
   bool bShowDifferent = d->m_pDirShowDifferentFiles->isChecked();
   bool bShowOnlyInA   = d->m_pDirShowFilesOnlyInA->isChecked();
   bool bShowOnlyInB   = d->m_pDirShowFilesOnlyInB->isChecked();
   bool bShowOnlyInC   = d->m_pDirShowFilesOnlyInC->isChecked();
   bool bThreeDirs = d->m_dirC.isValid();
   d->m_selection1Index = QModelIndex();
   d->m_selection2Index = QModelIndex();
   d->m_selection3Index = QModelIndex();

   // in first run set all dirs to equal and determine if they are not equal.
   // on second run don't change the equal-status anymore; it is needed to
   // set the visibility (when bShowIdentical is false).
   for( int loop=0; loop<2; ++loop )
   {
      QModelIndex mi = d->rowCount()>0 ? d->index(0,0,QModelIndex()) : QModelIndex();
      while( mi.isValid() )
      {
         MergeFileInfos* pMFI = d->getMFI(mi);
         bool bDir = pMFI->dirA() || pMFI->dirB() || pMFI->dirC();
         if ( loop==0 && bDir )
         {
            bool bChange = false;
            if ( !pMFI->m_bEqualAB && pMFI->dirA() == pMFI->dirB() && pMFI->isLinkA()== pMFI->isLinkB() )
            {
               pMFI->m_bEqualAB = true; 
               bChange=true;                
            }
            if ( !pMFI->m_bEqualBC && pMFI->dirC() == pMFI->dirB() && pMFI->isLinkC()== pMFI->isLinkB() )
            { 
               pMFI->m_bEqualBC = true; 
               bChange=true; 
            }
            if ( !pMFI->m_bEqualAC && pMFI->dirA() == pMFI->dirC() && pMFI->isLinkA()== pMFI->isLinkC() )
            { 
               pMFI->m_bEqualAC = true;
               bChange=true; 
            }

            if ( bChange )
               setPixmaps( *pMFI, bThreeDirs );
         }
         bool bExistsEverywhere = pMFI->existsInA() && pMFI->existsInB() && (pMFI->existsInC() || !bThreeDirs);
         int existCount = int(pMFI->existsInA()) + int(pMFI->existsInB()) + int(pMFI->existsInC());
         bool bVisible =
                  ( bShowIdentical && bExistsEverywhere && pMFI->m_bEqualAB && (pMFI->m_bEqualAC || !bThreeDirs) )
               || ( (bShowDifferent||bDir) && existCount>=2 && (!pMFI->m_bEqualAB || !(pMFI->m_bEqualAC || !bThreeDirs)))
               || ( bShowOnlyInA &&  pMFI->existsInA() && !pMFI->existsInB() && !pMFI->existsInC() )
               || ( bShowOnlyInB && !pMFI->existsInA() &&  pMFI->existsInB() && !pMFI->existsInC() )
               || ( bShowOnlyInC && !pMFI->existsInA() && !pMFI->existsInB() &&  pMFI->existsInC() );

         QString fileName = pMFI->fileName();
         bVisible = bVisible && (
               (bDir && ! wildcardMultiMatch( d->m_pOptions->m_DmDirAntiPattern, fileName, d->m_bCaseSensitive ))
               || (wildcardMultiMatch( d->m_pOptions->m_DmFilePattern, fileName, d->m_bCaseSensitive )
                  && !wildcardMultiMatch( d->m_pOptions->m_DmFileAntiPattern, fileName, d->m_bCaseSensitive )) );

         setRowHidden(mi.row(),mi.parent(),!bVisible);

         bool bEqual = bThreeDirs ? pMFI->m_bEqualAB && pMFI->m_bEqualAC : pMFI->m_bEqualAB;
         if ( !bEqual && bVisible && loop==0 )  // Set all parents to "not equal"
         {
            MergeFileInfos* p2 = pMFI->m_pParent;
            while(p2!=0)
            {
               bool bChange = false;
               if ( !pMFI->m_bEqualAB && p2->m_bEqualAB ){ p2->m_bEqualAB = false; bChange=true; }
               if ( !pMFI->m_bEqualAC && p2->m_bEqualAC ){ p2->m_bEqualAC = false; bChange=true; }
               if ( !pMFI->m_bEqualBC && p2->m_bEqualBC ){ p2->m_bEqualBC = false; bChange=true; }

               if ( bChange )
                  setPixmaps( *p2, bThreeDirs );
               else
                  break;

               p2 = p2->m_pParent;
            }
         }
         mi = d->treeIterator( mi, true, true );
      }
   }
}

void DirectoryMergeWindow::slotShowIdenticalFiles() {
   d->m_pOptions->m_bDmShowIdenticalFiles=d->m_pDirShowIdenticalFiles->isChecked();
   updateFileVisibilities(); 
}
void DirectoryMergeWindow::slotShowDifferentFiles() { updateFileVisibilities(); }
void DirectoryMergeWindow::slotShowFilesOnlyInA()   { updateFileVisibilities(); }
void DirectoryMergeWindow::slotShowFilesOnlyInB()   { updateFileVisibilities(); }
void DirectoryMergeWindow::slotShowFilesOnlyInC()   { updateFileVisibilities(); }

void DirectoryMergeWindow::slotSynchronizeDirectories()   {  }
void DirectoryMergeWindow::slotChooseNewerFiles()   {  }

void DirectoryMergeWindow::initDirectoryMergeActions( QObject* pKDiff3App, KActionCollection* ac )
{
#include "xpm/startmerge.xpm"
#include "xpm/showequalfiles.xpm"
#include "xpm/showfilesonlyina.xpm"
#include "xpm/showfilesonlyinb.xpm"
#include "xpm/showfilesonlyinc.xpm"
   DirectoryMergeWindow* p = this;

   d->m_pDirStartOperation = KDiff3::createAction< QAction >(i18n("Start/Continue Directory Merge"), QKeySequence( Qt::Key_F7 ), p, SLOT(slotRunOperationForAllItems()), ac, "dir_start_operation");
   d->m_pDirRunOperationForCurrentItem = KDiff3::createAction< QAction >(i18n("Run Operation for Current Item"), QKeySequence( Qt::Key_F6 ), p, SLOT(slotRunOperationForCurrentItem()), ac, "dir_run_operation_for_current_item");
   d->m_pDirCompareCurrent = KDiff3::createAction< QAction >(i18n("Compare Selected File"), p, SLOT(compareCurrentFile()), ac, "dir_compare_current");
   d->m_pDirMergeCurrent = KDiff3::createAction< QAction >(i18n("Merge Current File"), QIcon(QPixmap(startmerge)), i18n("Merge\nFile"), pKDiff3App, SLOT(slotMergeCurrentFile()), ac, "merge_current");
   d->m_pDirFoldAll = KDiff3::createAction< QAction >(i18n("Fold All Subdirs"), p, SLOT(collapseAll()), ac, "dir_fold_all");
   d->m_pDirUnfoldAll = KDiff3::createAction< QAction >(i18n("Unfold All Subdirs"), p, SLOT(expandAll()), ac, "dir_unfold_all");
   d->m_pDirRescan = KDiff3::createAction< QAction >(i18n("Rescan"), QKeySequence( Qt::SHIFT+Qt::Key_F5 ), p, SLOT(reload()), ac, "dir_rescan");
   d->m_pDirSaveMergeState = 0; //KDiff3::createAction< QAction >(i18n("Save Directory Merge State ..."), 0, p, SLOT(slotSaveMergeState()), ac, "dir_save_merge_state");
   d->m_pDirLoadMergeState = 0; //KDiff3::createAction< QAction >(i18n("Load Directory Merge State ..."), 0, p, SLOT(slotLoadMergeState()), ac, "dir_load_merge_state");
   d->m_pDirChooseAEverywhere = KDiff3::createAction< QAction >(i18n("Choose A for All Items"), p, SLOT(slotChooseAEverywhere()), ac, "dir_choose_a_everywhere");
   d->m_pDirChooseBEverywhere = KDiff3::createAction< QAction >(i18n("Choose B for All Items"), p, SLOT(slotChooseBEverywhere()), ac, "dir_choose_b_everywhere");
   d->m_pDirChooseCEverywhere = KDiff3::createAction< QAction >(i18n("Choose C for All Items"), p, SLOT(slotChooseCEverywhere()), ac, "dir_choose_c_everywhere");
   d->m_pDirAutoChoiceEverywhere = KDiff3::createAction< QAction >(i18n("Auto-Choose Operation for All Items"), p, SLOT(slotAutoChooseEverywhere()), ac, "dir_autochoose_everywhere");
   d->m_pDirDoNothingEverywhere = KDiff3::createAction< QAction >(i18n("No Operation for All Items"), p, SLOT(slotNoOpEverywhere()), ac, "dir_nothing_everywhere");

//   d->m_pDirSynchronizeDirectories = KDiff3::createAction< KToggleAction >(i18n("Synchronize Directories"), 0, this, SLOT(slotSynchronizeDirectories()), ac, "dir_synchronize_directories");
//   d->m_pDirChooseNewerFiles = KDiff3::createAction< KToggleAction >(i18n("Copy Newer Files Instead of Merging"), 0, this, SLOT(slotChooseNewerFiles()), ac, "dir_choose_newer_files");

   d->m_pDirShowIdenticalFiles = KDiff3::createAction< KToggleAction >(i18n("Show Identical Files"), QIcon(QPixmap(showequalfiles)), i18n("Identical\nFiles"), this, SLOT(slotShowIdenticalFiles()), ac, "dir_show_identical_files");
   d->m_pDirShowDifferentFiles = KDiff3::createAction< KToggleAction >(i18n("Show Different Files"), this, SLOT(slotShowDifferentFiles()), ac, "dir_show_different_files");
   d->m_pDirShowFilesOnlyInA   = KDiff3::createAction< KToggleAction >(i18n("Show Files only in A"), QIcon(QPixmap(showfilesonlyina)), i18n("Files\nonly in A"), this, SLOT(slotShowFilesOnlyInA()), ac, "dir_show_files_only_in_a");
   d->m_pDirShowFilesOnlyInB   = KDiff3::createAction< KToggleAction >(i18n("Show Files only in B"), QIcon(QPixmap(showfilesonlyinb)), i18n("Files\nonly in B"), this, SLOT(slotShowFilesOnlyInB()), ac, "dir_show_files_only_in_b");
   d->m_pDirShowFilesOnlyInC   = KDiff3::createAction< KToggleAction >(i18n("Show Files only in C"), QIcon(QPixmap(showfilesonlyinc)), i18n("Files\nonly in C"), this, SLOT(slotShowFilesOnlyInC()), ac, "dir_show_files_only_in_c");

   d->m_pDirShowIdenticalFiles->setChecked( d->m_pOptions->m_bDmShowIdenticalFiles );

   d->m_pDirCompareExplicit = KDiff3::createAction< QAction >(i18n("Compare Explicitly Selected Files"), p, SLOT(slotCompareExplicitlySelectedFiles()), ac, "dir_compare_explicitly_selected_files");
   d->m_pDirMergeExplicit = KDiff3::createAction< QAction >(i18n("Merge Explicitly Selected Files"), p, SLOT(slotMergeExplicitlySelectedFiles()), ac, "dir_merge_explicitly_selected_files");

   d->m_pDirCurrentDoNothing = KDiff3::createAction< QAction >(i18n("Do Nothing"), p, SLOT(slotCurrentDoNothing()), ac, "dir_current_do_nothing");
   d->m_pDirCurrentChooseA = KDiff3::createAction< QAction >(i18n("A"), p, SLOT(slotCurrentChooseA()), ac, "dir_current_choose_a");
   d->m_pDirCurrentChooseB = KDiff3::createAction< QAction >(i18n("B"), p, SLOT(slotCurrentChooseB()), ac, "dir_current_choose_b");
   d->m_pDirCurrentChooseC = KDiff3::createAction< QAction >(i18n("C"), p, SLOT(slotCurrentChooseC()), ac, "dir_current_choose_c");
   d->m_pDirCurrentMerge   = KDiff3::createAction< QAction >(i18n("Merge"), p, SLOT(slotCurrentMerge()), ac, "dir_current_merge");
   d->m_pDirCurrentDelete  = KDiff3::createAction< QAction >(i18n("Delete (if exists)"), p, SLOT(slotCurrentDelete()), ac, "dir_current_delete");

   d->m_pDirCurrentSyncDoNothing = KDiff3::createAction< QAction >(i18n("Do Nothing"), p, SLOT(slotCurrentDoNothing()), ac, "dir_current_sync_do_nothing");
   d->m_pDirCurrentSyncCopyAToB = KDiff3::createAction< QAction >(i18n("Copy A to B"), p, SLOT(slotCurrentCopyAToB()), ac, "dir_current_sync_copy_a_to_b" );
   d->m_pDirCurrentSyncCopyBToA = KDiff3::createAction< QAction >(i18n("Copy B to A"), p, SLOT(slotCurrentCopyBToA()), ac, "dir_current_sync_copy_b_to_a" );
   d->m_pDirCurrentSyncDeleteA  = KDiff3::createAction< QAction >(i18n("Delete A"), p, SLOT(slotCurrentDeleteA()), ac,"dir_current_sync_delete_a");
   d->m_pDirCurrentSyncDeleteB  = KDiff3::createAction< QAction >(i18n("Delete B"), p, SLOT(slotCurrentDeleteB()), ac,"dir_current_sync_delete_b");
   d->m_pDirCurrentSyncDeleteAAndB  = KDiff3::createAction< QAction >(i18n("Delete A && B"), p, SLOT(slotCurrentDeleteAAndB()), ac,"dir_current_sync_delete_a_and_b");
   d->m_pDirCurrentSyncMergeToA   = KDiff3::createAction< QAction >(i18n("Merge to A"), p, SLOT(slotCurrentMergeToA()), ac,"dir_current_sync_merge_to_a");
   d->m_pDirCurrentSyncMergeToB   = KDiff3::createAction< QAction >(i18n("Merge to B"), p, SLOT(slotCurrentMergeToB()), ac,"dir_current_sync_merge_to_b");
   d->m_pDirCurrentSyncMergeToAAndB   = KDiff3::createAction< QAction >(i18n("Merge to A && B"), p, SLOT(slotCurrentMergeToAAndB()), ac,"dir_current_sync_merge_to_a_and_b");
}


void DirectoryMergeWindow::updateAvailabilities( bool bDirCompare, bool bDiffWindowVisible,
   KToggleAction* chooseA, KToggleAction* chooseB, KToggleAction* chooseC )
{
   d->m_pDirStartOperation->setEnabled( bDirCompare );
   d->m_pDirRunOperationForCurrentItem->setEnabled( bDirCompare );
   d->m_pDirFoldAll->setEnabled( bDirCompare );
   d->m_pDirUnfoldAll->setEnabled( bDirCompare );

   d->m_pDirCompareCurrent->setEnabled( bDirCompare  &&  isVisible()  &&  isFileSelected() );

   d->m_pDirMergeCurrent->setEnabled( (bDirCompare  &&  isVisible()  &&  isFileSelected())
                                || bDiffWindowVisible );

   d->m_pDirRescan->setEnabled( bDirCompare );

   d->m_pDirAutoChoiceEverywhere->setEnabled( bDirCompare &&  isVisible() );
   d->m_pDirDoNothingEverywhere->setEnabled( bDirCompare &&  isVisible() );
   d->m_pDirChooseAEverywhere->setEnabled( bDirCompare &&  isVisible() );
   d->m_pDirChooseBEverywhere->setEnabled( bDirCompare &&  isVisible() );
   d->m_pDirChooseCEverywhere->setEnabled( bDirCompare &&  isVisible() );

   bool bThreeDirs = d->m_dirC.isValid();
   
   MergeFileInfos* pMFI = d->getMFI( currentIndex() );

   bool bItemActive = bDirCompare &&  isVisible() && pMFI!=0;//  &&  hasFocus();
   bool bMergeMode = bThreeDirs || !d->m_bSyncMode;
   bool bFTConflict = pMFI==0 ? false : conflictingFileTypes(*pMFI);

   bool bDirWindowHasFocus = isVisible() && hasFocus();

   d->m_pDirShowIdenticalFiles->setEnabled( bDirCompare &&  isVisible() );
   d->m_pDirShowDifferentFiles->setEnabled( bDirCompare &&  isVisible() );
   d->m_pDirShowFilesOnlyInA->setEnabled( bDirCompare &&  isVisible() );
   d->m_pDirShowFilesOnlyInB->setEnabled( bDirCompare &&  isVisible() );
   d->m_pDirShowFilesOnlyInC->setEnabled( bDirCompare &&  isVisible() && bThreeDirs );

   d->m_pDirCompareExplicit->setEnabled( bDirCompare &&  isVisible() && d->m_selection2Index.isValid() );
   d->m_pDirMergeExplicit->setEnabled( bDirCompare &&  isVisible() && d->m_selection2Index.isValid() );

   d->m_pDirCurrentDoNothing->setEnabled( bItemActive && bMergeMode );
   d->m_pDirCurrentChooseA->setEnabled( bItemActive && bMergeMode && pMFI->existsInA() );
   d->m_pDirCurrentChooseB->setEnabled( bItemActive && bMergeMode && pMFI->existsInB() );
   d->m_pDirCurrentChooseC->setEnabled( bItemActive && bMergeMode && pMFI->existsInC() );
   d->m_pDirCurrentMerge->setEnabled( bItemActive && bMergeMode && !bFTConflict );
   d->m_pDirCurrentDelete->setEnabled( bItemActive && bMergeMode );
   if ( bDirWindowHasFocus )
   {
      chooseA->setEnabled( bItemActive && pMFI->existsInA() );
      chooseB->setEnabled( bItemActive && pMFI->existsInB() );
      chooseC->setEnabled( bItemActive && pMFI->existsInC() );
      chooseA->setChecked( false );
      chooseB->setChecked( false );
      chooseC->setChecked( false );
   }

   d->m_pDirCurrentSyncDoNothing->setEnabled( bItemActive && !bMergeMode );
   d->m_pDirCurrentSyncCopyAToB->setEnabled( bItemActive && !bMergeMode && pMFI->existsInA() );
   d->m_pDirCurrentSyncCopyBToA->setEnabled( bItemActive && !bMergeMode && pMFI->existsInB() );
   d->m_pDirCurrentSyncDeleteA->setEnabled( bItemActive && !bMergeMode && pMFI->existsInA() );
   d->m_pDirCurrentSyncDeleteB->setEnabled( bItemActive && !bMergeMode && pMFI->existsInB() );
   d->m_pDirCurrentSyncDeleteAAndB->setEnabled( bItemActive && !bMergeMode && pMFI->existsInA() && pMFI->existsInB() );
   d->m_pDirCurrentSyncMergeToA->setEnabled( bItemActive && !bMergeMode && !bFTConflict );
   d->m_pDirCurrentSyncMergeToB->setEnabled( bItemActive && !bMergeMode && !bFTConflict );
   d->m_pDirCurrentSyncMergeToAAndB->setEnabled( bItemActive && !bMergeMode && !bFTConflict );
}


//#include "directorymergewindow.moc"<|MERGE_RESOLUTION|>--- conflicted
+++ resolved
@@ -2187,20 +2187,12 @@
 //   setSizeHint( s_CCol, QSize(17,17) ); // Iconsize
 //}
 
-<<<<<<< HEAD
-class MfiCompare {
-	Qt::SortOrder	mOrder;
-	
-    public:
-        MfiCompare(Qt::SortOrder order ) {
-=======
 class MfiCompare
 {
 	Qt::SortOrder	mOrder;
 	
     public:
         MfiCompare( Qt::SortOrder order ) {
->>>>>>> c46270b3
 		mOrder = order;
         }
         bool operator()( MergeFileInfos* pMFI1, MergeFileInfos* pMFI2 )
@@ -2208,14 +2200,6 @@
             bool bDir1 =  pMFI1->dirA() || pMFI1->dirB() || pMFI1->dirC();
             bool bDir2 =  pMFI2->dirA() || pMFI2->dirB() || pMFI2->dirC();
             if( bDir1 == bDir2 ) {
-<<<<<<< HEAD
-		if( mOrder == Qt::AscendingOrder){
-		    return pMFI1->fileName().compare( pMFI2->fileName(), Qt::CaseInsensitive ) < 0;
-		}
-		else{
-		    return pMFI1->fileName().compare( pMFI2->fileName(), Qt::CaseInsensitive ) > 0;
-		}
-=======
 		      if( mOrder == Qt::AscendingOrder)
                   {
 		            return pMFI1->fileName().compare( pMFI2->fileName(), Qt::CaseInsensitive ) < 0;
@@ -2223,23 +2207,12 @@
 		      else{
 		            return pMFI1->fileName().compare( pMFI2->fileName(), Qt::CaseInsensitive ) > 0;
 		      }
->>>>>>> c46270b3
             }
             else
                 return bDir1;
         }
 };
 
-<<<<<<< HEAD
-static void sortHelper( MergeFileInfos* pMFI, Qt::SortOrder order ) {
-    std::sort( pMFI->m_children.begin(), pMFI->m_children.end(), MfiCompare( order ) );
-
-    for( int i = 0; i < pMFI->m_children.count(); ++i )
-        sortHelper( pMFI->m_children[i], order );
-}
-
-void DirectoryMergeWindow::Data::sort( int column, Qt::SortOrder order ) {
-=======
 static void sortHelper( MergeFileInfos* pMFI, Qt::SortOrder order )
 {
     std::sort( pMFI->m_children.begin(), pMFI->m_children.end(), MfiCompare( order ) );
@@ -2250,7 +2223,6 @@
 
 void DirectoryMergeWindow::Data::sort( int column, Qt::SortOrder order )
 {
->>>>>>> c46270b3
 #pragma unused (column)
     beginResetModel();
     sortHelper( m_pRoot, order );
