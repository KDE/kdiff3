/***************************************************************************
                          difftextwindow.cpp  -  description
                             -------------------
    begin                : Mon Apr 8 2002
    copyright            : (C) 2002-2007 by Joachim Eibl
    email                : joachim.eibl at gmx.de
 ***************************************************************************/

/***************************************************************************
 *                                                                         *
 *   This program is free software; you can redistribute it and/or modify  *
 *   it under the terms of the GNU General Public License as published by  *
 *   the Free Software Foundation; either version 2 of the License, or     *
 *   (at your option) any later version.                                   *
 *                                                                         *
 ***************************************************************************/

#include "difftextwindow.h"
#include "merger.h"
#include "options.h"

#include <qnamespace.h>
#include <QDragEnterEvent>
#include <QDir>
#include <QStatusBar>
#include <QApplication>
#include <QToolTip>
#include <QLineEdit>
#include <QLabel>
#include <QPushButton>
#include <QLayout>
#include <QTextCodec>
#include <QUrl>
#include <QMenu>
#include <QTextLayout>
#include <QMimeData>

#include <klocalizedstring.h>

#include <cmath>
#include <cstdlib>
#include <assert.h>
#include <QFileDialog>
#include <QRunnable>
#include <QThreadPool>


class DiffTextWindowData
{
public:
   DiffTextWindowData( DiffTextWindow* p )
   {
      m_pDiffTextWindow = p;
      m_bPaintingAllowed = false;
      m_pLineData = 0;
      m_size = 0;
      m_bWordWrap = false;
      m_delayedDrawTimer = 0;
      m_pDiff3LineVector = 0;
      m_pManualDiffHelpList = 0;
      m_pOptions = 0;
      m_fastSelectorLine1 = 0;
      m_fastSelectorNofLines = 0;
      m_bTriple = 0;
      m_winIdx = 0;
      m_firstLine = 0;
      m_oldFirstLine = 0;
      m_horizScrollOffset = 0;
      m_lineNumberWidth = 0;
      m_maxTextWidth = -1;
      m_pStatusBar = 0;
      m_scrollDeltaX = 0;
      m_scrollDeltaY = 0;
      m_bMyUpdate = false;
      m_bSelectionInProgress = false;
      m_pTextCodec = 0;
      #if defined(_WIN32) || defined(Q_OS_OS2)
      m_eLineEndStyle = eLineEndStyleDos;
      #else
      m_eLineEndStyle = eLineEndStyleUnix;
      #endif
   }
   DiffTextWindow* m_pDiffTextWindow;
   DiffTextWindowFrame* m_pDiffTextWindowFrame;
   QTextCodec* m_pTextCodec;
   e_LineEndStyle m_eLineEndStyle;

   bool m_bPaintingAllowed;
   const LineData* m_pLineData;
   int m_size;
   QString m_filename;
   bool m_bWordWrap;
   int m_delayedDrawTimer;

   const Diff3LineVector* m_pDiff3LineVector;
   Diff3WrapLineVector m_diff3WrapLineVector;
   const ManualDiffHelpList* m_pManualDiffHelpList;

   class WrapLineCacheData 
   { 
   public:
      WrapLineCacheData() : m_d3LineIdx(0), m_textStart(0), m_textLength(0) {}
      WrapLineCacheData( int d3LineIdx, int textStart, int textLength )
      : m_d3LineIdx(d3LineIdx), m_textStart(textStart), m_textLength(textLength) {}
      int m_d3LineIdx; int m_textStart; int m_textLength; 
   };
   QList< QVector<WrapLineCacheData> > m_wrapLineCacheList;

   Options* m_pOptions;
   QColor m_cThis;
   QColor m_cDiff1;
   QColor m_cDiff2;
   QColor m_cDiffBoth;

   int m_fastSelectorLine1;
   int m_fastSelectorNofLines;

   bool m_bTriple;
   int m_winIdx;
   int m_firstLine;
   int m_oldFirstLine;
   int m_horizScrollOffset;
   int m_lineNumberWidth;
   int m_maxTextWidth;

   void getLineInfo(
           const Diff3Line& d,
           int& lineIdx,
           DiffList*& pFineDiff1, DiffList*& pFineDiff2,   // return values
           int& changed, int& changed2  );

   QString getString( int d3lIdx );
   QString getLineString( int line );

   void writeLine(
         MyPainter& p, const LineData* pld,
         const DiffList* pLineDiff1, const DiffList* pLineDiff2, int line,
         int whatChanged, int whatChanged2, int srcLineIdx,
         int wrapLineOffset, int wrapLineLength, bool bWrapLine, const QRect& invalidRect, int deviceWidth
         );

   void draw( MyPainter& p, const QRect& invalidRect, int deviceWidth, int beginLine, int endLine );

   QStatusBar* m_pStatusBar;

   Selection m_selection;

   int m_scrollDeltaX;
   int m_scrollDeltaY;

   bool m_bMyUpdate;
   void myUpdate(int afterMilliSecs );

   int leftInfoWidth() { return 4+m_lineNumberWidth; }   // Nr of information columns on left side
   int convertLineOnScreenToLineInSource( int lineOnScreen, e_CoordType coordType, bool bFirstLine );

   bool m_bSelectionInProgress;
   QPoint m_lastKnownMousePos;
   void prepareTextLayout( QTextLayout& textLayout, bool bFirstLine, int visibleTextWidth=-1 );
};

DiffTextWindow::DiffTextWindow(
   DiffTextWindowFrame* pParent,
   QStatusBar* pStatusBar,
   Options* pOptions,
   int winIdx
   )
   : QWidget(pParent)
{
   setObjectName(QString("DiffTextWindow%1").arg(winIdx));
   setAttribute( Qt::WA_OpaquePaintEvent );
   //setAttribute( Qt::WA_PaintOnScreen );

   d = new DiffTextWindowData(this);
   d->m_pDiffTextWindowFrame = pParent;
   setFocusPolicy( Qt::ClickFocus );
   setAcceptDrops( true );

   d->m_pOptions = pOptions;
   init( 0, 0, d->m_eLineEndStyle, 0, 0, 0, 0, false );

   setMinimumSize(QSize(20,20));

   d->m_pStatusBar = pStatusBar;
   d->m_bPaintingAllowed = true;
   d->m_bWordWrap = false;
   d->m_winIdx = winIdx;

   setFont(d->m_pOptions->m_font);
}

DiffTextWindow::~DiffTextWindow()
{
   delete d;
}

void DiffTextWindow::init(
   const QString& filename,
   QTextCodec* pTextCodec,
   e_LineEndStyle eLineEndStyle,
   const LineData* pLineData,
   int size,
   const Diff3LineVector* pDiff3LineVector,
   const ManualDiffHelpList* pManualDiffHelpList,
   bool bTriple
   )
{
   d->m_filename = filename;
   d->m_pLineData = pLineData;
   d->m_size = size;
   d->m_pDiff3LineVector = pDiff3LineVector;
   d->m_diff3WrapLineVector.clear();
   d->m_pManualDiffHelpList = pManualDiffHelpList;

   d->m_firstLine = 0;
   d->m_oldFirstLine = -1;
   d->m_horizScrollOffset = 0;
   d->m_bTriple = bTriple;
   d->m_scrollDeltaX=0;
   d->m_scrollDeltaY=0;
   d->m_bMyUpdate = false;
   d->m_fastSelectorLine1 = 0;
   d->m_fastSelectorNofLines = 0;
   d->m_lineNumberWidth = 0;
   d->m_maxTextWidth = -1;
   d->m_selection.reset();
   d->m_selection.oldFirstLine = -1; // reset is not enough here.
   d->m_selection.oldLastLine = -1;
   d->m_selection.lastLine = -1;

   d->m_pTextCodec = pTextCodec;
   d->m_eLineEndStyle = eLineEndStyle;

   update();
   d->m_pDiffTextWindowFrame->init();
}

void DiffTextWindow::reset()
{
   d->m_pLineData=0;
   d->m_size=0;
   d->m_pDiff3LineVector=0;
   d->m_filename="";
   d->m_diff3WrapLineVector.clear();
}

void DiffTextWindow::setPaintingAllowed( bool bAllowPainting )
{
   if (d->m_bPaintingAllowed != bAllowPainting)
   {
      d->m_bPaintingAllowed = bAllowPainting;
      if ( d->m_bPaintingAllowed ) update();
      else reset();
   }
}

void DiffTextWindow::dragEnterEvent( QDragEnterEvent* e )
{
   e->setAccepted( e->mimeData()->hasUrls() || e->mimeData()->hasText() );
   // Note that the corresponding drop is handled in KDiff3App::eventFilter().
}


void DiffTextWindow::setFirstLine(int firstLine)
{
   int fontHeight = fontMetrics().lineSpacing();

   int newFirstLine = max2(0,firstLine);

   int deltaY = fontHeight * ( d->m_firstLine - newFirstLine );

   d->m_firstLine = newFirstLine;

   if ( d->m_bSelectionInProgress && d->m_selection.firstLine != -1 )
   {
      int line, pos;
      convertToLinePos( d->m_lastKnownMousePos.x(), d->m_lastKnownMousePos.y(), line, pos );
      d->m_selection.end( line, pos );
      update();
   }
   else
   {
      QWidget::scroll( 0, deltaY );
   }
   d->m_pDiffTextWindowFrame->setFirstLine( d->m_firstLine );
}

int DiffTextWindow::getFirstLine()
{
   return d->m_firstLine;
}

void DiffTextWindow::setHorizScrollOffset(int horizScrollOffset)
{
   int fontWidth = fontMetrics().width('0');
   int xOffset = d->leftInfoWidth() * fontWidth;

   int deltaX = d->m_horizScrollOffset - qMax(0,horizScrollOffset);

   d->m_horizScrollOffset = qMax(0,horizScrollOffset);

   QRect r( xOffset, 0, width()-xOffset, height() );

   if ( d->m_pOptions->m_bRightToLeftLanguage )
   {
      deltaX = -deltaX;
      r = QRect( width()-xOffset-2, 0, -(width()-xOffset), height() ).normalized();
   }

   if ( d->m_bSelectionInProgress && d->m_selection.firstLine != -1 )
   {
      int line, pos;
      convertToLinePos( d->m_lastKnownMousePos.x(), d->m_lastKnownMousePos.y(), line, pos );
      d->m_selection.end( line, pos );
      update();
   }
   else
   {
      QWidget::scroll( deltaX, 0, r );
   }
}

int DiffTextWindow::getMaxTextWidth()
{
   if (d->m_bWordWrap)
   {
      return getVisibleTextAreaWidth();
   }
   else if ( d->m_maxTextWidth < 0 )
   {
      d->m_maxTextWidth = 0;
      QFontMetrics fm( fontMetrics() );
      for( int i = 0; i< d->m_size; ++i )
      {
         QTextLayout textLayout( d->getString(i), font(), this );
         d->prepareTextLayout( textLayout, true );
         if ( textLayout.maximumWidth() > d->m_maxTextWidth )
            d->m_maxTextWidth = textLayout.maximumWidth();
      }
   }
   return d->m_maxTextWidth;
}

int DiffTextWindow::getNofLines()
{
   return d->m_bWordWrap ? d->m_diff3WrapLineVector.size() : 
                        d->m_pDiff3LineVector->size();
}


int DiffTextWindow::convertLineToDiff3LineIdx( int line )
{
   if ( line>=0 && d->m_bWordWrap && d->m_diff3WrapLineVector.size()>0 )
      return d->m_diff3WrapLineVector[ min2( line, (int)d->m_diff3WrapLineVector.size()-1 ) ].diff3LineIndex;
   else
      return line;
}

int DiffTextWindow::convertDiff3LineIdxToLine( int d3lIdx )
{
   if ( d->m_bWordWrap && d->m_pDiff3LineVector!=0 && d->m_pDiff3LineVector->size()>0 )
      return (*d->m_pDiff3LineVector)[ min2( d3lIdx, (int)d->m_pDiff3LineVector->size()-1 ) ]->sumLinesNeededForDisplay;
   else
      return d3lIdx;
}

/** Returns a line number where the linerange [line, line+nofLines] can
    be displayed best. If it fits into the currently visible range then
    the returned value is the current firstLine.
*/
int getBestFirstLine( int line, int nofLines, int firstLine, int visibleLines )
{
   int newFirstLine = firstLine;
   if ( line < firstLine  ||  line + nofLines + 2 > firstLine + visibleLines )
   {
      if ( nofLines > visibleLines || nofLines <= ( 2*visibleLines / 3 - 1)  )
         newFirstLine = line - visibleLines/3;
      else
         newFirstLine = line - (visibleLines - nofLines);
   }

   return newFirstLine;
}


void DiffTextWindow::setFastSelectorRange( int line1, int nofLines )
{
   d->m_fastSelectorLine1 = line1;
   d->m_fastSelectorNofLines = nofLines;
   if ( isVisible() )
   {
      int newFirstLine = getBestFirstLine( 
         convertDiff3LineIdxToLine(d->m_fastSelectorLine1), 
         convertDiff3LineIdxToLine(d->m_fastSelectorLine1+d->m_fastSelectorNofLines)-convertDiff3LineIdxToLine(d->m_fastSelectorLine1), 
         d->m_firstLine, 
         getNofVisibleLines() 
         );
      if ( newFirstLine != d->m_firstLine )
      {
         scroll( 0, newFirstLine - d->m_firstLine );
      }

      update();
   }
}


void DiffTextWindow::showStatusLine(int line )
{
   int d3lIdx = convertLineToDiff3LineIdx( line );
   if( d->m_pDiff3LineVector!=0 && d3lIdx >= 0 && d3lIdx<(int)d->m_pDiff3LineVector->size() )
   {
      const Diff3Line* pD3l = (*d->m_pDiff3LineVector)[d3lIdx];
      if ( pD3l != 0 )
      {
         int l = pD3l->getLineInFile( d->m_winIdx );

         QString s = i18n("File") + " " + d->m_filename;
         if ( l!=-1 )
            s += ": " + i18n("Line") + " " + QString::number( l+1 );
         else
            s += ": " + i18n("Line not available");
         if (d->m_pStatusBar!=0) d->m_pStatusBar->showMessage(s);

         emit lineClicked( d->m_winIdx, l );
      }
   }
}

void DiffTextWindow::focusInEvent(QFocusEvent* e)
{
   emit gotFocus();
   QWidget::focusInEvent(e);
}

void DiffTextWindow::mousePressEvent ( QMouseEvent* e )
{
   if ( e->button() == Qt::LeftButton )
   {
      int line;
      int pos;
      convertToLinePos( e->x(), e->y(), line, pos );

      int fontWidth = fontMetrics().width('0');
      int xOffset = d->leftInfoWidth() * fontWidth;

      if ( (! d->m_pOptions->m_bRightToLeftLanguage && e->x() < xOffset )
           || ( d->m_pOptions->m_bRightToLeftLanguage && e->x() > width() - xOffset ) )
      {
         emit setFastSelectorLine( convertLineToDiff3LineIdx(line) );
         d->m_selection.firstLine = -1;     // Disable current d->m_selection
      }
      else
      {  // Selection
         resetSelection();
         d->m_selection.start( line, pos );
         d->m_selection.end( line, pos );
         d->m_bSelectionInProgress = true;
         d->m_lastKnownMousePos = e->pos();

         showStatusLine( line );
      }
   }
}

bool isCTokenChar( QChar c )
{
   return (c=='_')  ||
          ( c>='A' && c<='Z' ) || ( c>='a' && c<='z' ) ||
          (c>='0' && c<='9');
}

/// Calculate where a token starts and ends, given the x-position on screen.
void calcTokenPos( const QString& s, int posOnScreen, int& pos1, int& pos2, int tabSize )
{
   // Cursor conversions that consider g_tabSize
   int pos = convertToPosInText( s, max2( 0, posOnScreen ), tabSize );
   if ( pos>=(int)s.length() )
   {
      pos1=s.length();
      pos2=s.length();
      return;
   }

   pos1 = pos;
   pos2 = pos+1;

   if( isCTokenChar( s[pos1] ) )
   {
      while( pos1>=0 && isCTokenChar( s[pos1] ) )
         --pos1;
      ++pos1;

      while( pos2<(int)s.length() && isCTokenChar( s[pos2] ) )
         ++pos2;
   }
}

void DiffTextWindow::mouseDoubleClickEvent( QMouseEvent* e )
{
   d->m_bSelectionInProgress = false;
   d->m_lastKnownMousePos = e->pos();
   if ( e->button() == Qt::LeftButton )
   {
      int line;
      int pos;
      convertToLinePos( e->x(), e->y(), line, pos );

      // Get the string data of the current line
      QString s;
      if ( d->m_bWordWrap )
      {
         if ( line<0 || line >= (int)d->m_diff3WrapLineVector.size() )
            return;
         const Diff3WrapLine& d3wl = d->m_diff3WrapLineVector[line];
         s = d->getString( d3wl.diff3LineIndex ).mid( d3wl.wrapLineOffset, d3wl.wrapLineLength );
      }
      else
      {
         if ( line<0 || line >= (int)d->m_pDiff3LineVector->size() )
            return;
         s = d->getString( line );
      }

      if ( ! s.isEmpty() )
      {
         int pos1, pos2;
         calcTokenPos( s, pos, pos1, pos2, d->m_pOptions->m_tabSize );

         resetSelection();
         d->m_selection.start( line, convertToPosOnScreen( s, pos1, d->m_pOptions->m_tabSize ) );
         d->m_selection.end( line, convertToPosOnScreen( s, pos2, d->m_pOptions->m_tabSize ) );
         update();
         // emit d->m_selectionEnd() happens in the mouseReleaseEvent.
         showStatusLine( line );
      }
   }
}

void DiffTextWindow::mouseReleaseEvent ( QMouseEvent* e )
{
   d->m_bSelectionInProgress = false;
   d->m_lastKnownMousePos = e->pos();
   //if ( e->button() == LeftButton )
   {
      if (d->m_delayedDrawTimer)
         killTimer(d->m_delayedDrawTimer);
      d->m_delayedDrawTimer = 0;
      if (d->m_selection.firstLine != -1 )
      {
         emit selectionEnd();
      }
   }
   d->m_scrollDeltaX=0;
   d->m_scrollDeltaY=0;
}

inline int sqr(int x){return x*x;}

void DiffTextWindow::mouseMoveEvent ( QMouseEvent * e )
{
   int line;
   int pos;
   convertToLinePos( e->x(), e->y(), line, pos );
   d->m_lastKnownMousePos = e->pos();

   if (d->m_selection.firstLine != -1 )
   {
      d->m_selection.end( line, pos );

      showStatusLine( line );

      // Scroll because mouse moved out of the window
      const QFontMetrics& fm = fontMetrics();
      int fontWidth = fm.width('0');
      int deltaX=0;
      int deltaY=0;
      if ( ! d->m_pOptions->m_bRightToLeftLanguage )
      {
         if ( e->x() < d->leftInfoWidth()*fontWidth )  deltaX = -1 - abs(e->x()-d->leftInfoWidth()*fontWidth)/fontWidth;
         if ( e->x() > width()     )                   deltaX = +1 + abs(e->x()-width())/fontWidth;
      }
      else
      {
         if ( e->x() > width()-1-d->leftInfoWidth()*fontWidth ) deltaX=+1+ abs(e->x() - (width()-1-d->leftInfoWidth()*fontWidth)) / fontWidth;
         if ( e->x() < fontWidth )                              deltaX=-1- abs(e->x()-fontWidth)/fontWidth;
      }
      if ( e->y() < 0 )          deltaY = -1 - sqr( e->y() ) / sqr(fm.lineSpacing());
      if ( e->y() > height() )   deltaY = +1 + sqr( e->y() - height() ) / sqr(fm.lineSpacing());
      if ( (deltaX != 0 && d->m_scrollDeltaX!=deltaX) || (deltaY!= 0 && d->m_scrollDeltaY!=deltaY) )
      {
         d->m_scrollDeltaX = deltaX;
         d->m_scrollDeltaY = deltaY;
         emit scroll( deltaX, deltaY );
         if (d->m_delayedDrawTimer)
            killTimer( d->m_delayedDrawTimer );
         d->m_delayedDrawTimer = startTimer(50);
      }
      else
      {
         d->m_scrollDeltaX = deltaX;
         d->m_scrollDeltaY = deltaY;
         d->myUpdate(0);
      }
   }
}


void DiffTextWindowData::myUpdate(int afterMilliSecs)
{
   if (m_delayedDrawTimer)
      m_pDiffTextWindow->killTimer( m_delayedDrawTimer );
   m_bMyUpdate = true;
   m_delayedDrawTimer = m_pDiffTextWindow->startTimer( afterMilliSecs );
}

void DiffTextWindow::timerEvent(QTimerEvent*)
{
   killTimer(d->m_delayedDrawTimer);
   d->m_delayedDrawTimer = 0;

   if ( d->m_bMyUpdate )
   {
      int fontHeight = fontMetrics().lineSpacing();

      if ( d->m_selection.oldLastLine != -1 )
      {
         int lastLine;
         int firstLine;
         if ( d->m_selection.oldFirstLine != -1 )
         {
            firstLine = min3( d->m_selection.oldFirstLine, d->m_selection.lastLine, d->m_selection.oldLastLine );
            lastLine = max3( d->m_selection.oldFirstLine, d->m_selection.lastLine, d->m_selection.oldLastLine );
         }
         else
         {
            firstLine = min2( d->m_selection.lastLine, d->m_selection.oldLastLine );
            lastLine = max2( d->m_selection.lastLine, d->m_selection.oldLastLine );
         }
         int y1 = ( firstLine - d->m_firstLine ) * fontHeight;
         int y2 = min2( height(), ( lastLine  - d->m_firstLine + 1 ) * fontHeight );

         if ( y1<height() && y2>0 )
         {
            QRect invalidRect = QRect( 0, y1-1, width(), y2-y1+fontHeight);  // Some characters in exotic exceed the regular bottom.
            update( invalidRect );
         }
      }

      d->m_bMyUpdate = false;
   }

   if ( d->m_scrollDeltaX != 0 || d->m_scrollDeltaY != 0 )
   {
      d->m_selection.end( d->m_selection.lastLine + d->m_scrollDeltaY, d->m_selection.lastPos +  d->m_scrollDeltaX );
      emit scroll( d->m_scrollDeltaX, d->m_scrollDeltaY );
      killTimer(d->m_delayedDrawTimer);
      d->m_delayedDrawTimer = startTimer(50);
   }
}

void DiffTextWindow::resetSelection()
{
   d->m_selection.reset();
   update();
}

void DiffTextWindow::convertToLinePos( int x, int y, int& line, int& pos )
{
   const QFontMetrics& fm = fontMetrics();
   int fontHeight = fm.lineSpacing();

   int yOffset = - d->m_firstLine * fontHeight;

   line = ( y - yOffset ) / fontHeight;
   if ( line >= 0 && (!d->m_pOptions->m_bWordWrap || line < d->m_diff3WrapLineVector.count()) )
   {
      QString s = d->getLineString( line );
      QTextLayout textLayout( s, font(), this );
      d->prepareTextLayout( textLayout, !d->m_pOptions->m_bWordWrap || d->m_diff3WrapLineVector[line].wrapLineOffset==0 );
      pos = textLayout.lineAt(0).xToCursor( x - textLayout.position().x() );
   }
   else
      pos = -1;
}

int Selection::firstPosInLine(int l)
{
   assert( firstLine != -1 );

   int l1 = firstLine;
   int l2 = lastLine;
   int p1 = firstPos;
   int p2 = lastPos;
   if ( l1>l2 ){ std::swap(l1,l2); std::swap(p1,p2); }
   if ( l1==l2 && p1>p2 ){ std::swap(p1,p2); }

   if ( l==l1 )
      return p1;
   return 0;
}

int Selection::lastPosInLine(int l)
{
   assert( firstLine != -1 );

   int l1 = firstLine;
   int l2 = lastLine;
   int p1 = firstPos;
   int p2 = lastPos;

   if ( l1>l2 ){ std::swap(l1,l2); std::swap(p1,p2); }
   if ( l1==l2 && p1>p2 ){ std::swap(p1,p2); }

   if ( l==l2 )
      return p2;
   return INT_MAX;
}

bool Selection::within( int l, int p )
{
   if ( firstLine == -1 ) return false;
   int l1 = firstLine;
   int l2 = lastLine;
   int p1 = firstPos;
   int p2 = lastPos;
   if ( l1>l2 ){ std::swap(l1,l2); std::swap(p1,p2); }
   if ( l1==l2 && p1>p2 ){ std::swap(p1,p2); }
   if( l1 <= l && l <= l2 )
   {
      if ( l1==l2 )
         return p>=p1 && p<p2;
      if ( l==l1 )
         return p>=p1;
      if ( l==l2 )
         return p<p2;
      return true;
   }
   return false;
}

bool Selection::lineWithin( int l )
{
   if ( firstLine == -1 ) return false;
   int l1 = firstLine;
   int l2 = lastLine;

   if ( l1>l2 ){ std::swap(l1,l2); }

   return ( l1 <= l && l <= l2 );
}


class FormatRangeHelper
{
private:
   QFont m_font;
   QPen m_pen;
   QColor m_background;
   int m_currentPos;
public:
   QVector<QTextLayout::FormatRange> m_formatRanges;

   FormatRangeHelper()
   { 
      m_pen = QColor(Qt::black);
      m_background = QColor(Qt::white);
      m_currentPos = 0;
   }
   void setFont( const QFont& f )
   {
      m_font = f;
   }
   void setPen( const QPen& pen )
   {
      m_pen = pen;
   }
   void setBackground( const QColor& background )
   {
      m_background = background;
   }

   void next()
   {
      if ( m_formatRanges.isEmpty()
           || m_formatRanges.back().format.foreground().color() != m_pen.color()
           || m_formatRanges.back().format.background().color() != m_background
           )
      {
         QTextLayout::FormatRange fr;
         fr.length = 1;
         fr.start = m_currentPos;
         fr.format.setForeground( m_pen.color() );
         fr.format.setBackground( m_background );
         m_formatRanges.append( fr );
      }
      else
      {
         ++m_formatRanges.back().length;
      }
      ++m_currentPos;
   }
};

<<<<<<< HEAD
void DiffTextWindowData::prepareTextLayout( QTextLayout& textLayout, bool bFirstLine, int visibleTextWidth ) {
    QTextOption textOption;
    textOption.setTabStop( QFontMetricsF( m_pDiffTextWindow->font() ).width( ' ' ) * m_pOptions->m_tabSize );
    if( m_pOptions->m_bShowWhiteSpaceCharacters )
        textOption.setFlags( QTextOption::ShowTabsAndSpaces );
    if( m_pOptions->m_bRightToLeftLanguage )
        textOption.setAlignment( Qt::AlignRight ); // only relevant for multi line text layout
    if( visibleTextWidth >= 0 )
        textOption.setWrapMode( QTextOption::WrapAtWordBoundaryOrAnywhere );

    textLayout.setTextOption( textOption );

    if( m_pOptions->m_bShowWhiteSpaceCharacters ) {
        // This additional format is only necessary for the tab arrow
        QVector<QTextLayout::FormatRange> formats;
        QTextLayout::FormatRange formatRange;
        formatRange.start = 0;
        formatRange.length = textLayout.text().length();
        formatRange.format.setFont( m_pDiffTextWindow->font() );
        formats.append( formatRange );
        textLayout.setFormats( formats );
    }
    textLayout.beginLayout();

    int leading = m_pDiffTextWindow->fontMetrics().leading();
    int height = 0;


    int fontWidth = m_pDiffTextWindow->fontMetrics().width( '0' );
    int xOffset = leftInfoWidth() * fontWidth - m_horizScrollOffset;
    int textWidth = visibleTextWidth;
    if( textWidth < 0 )
        textWidth = m_pDiffTextWindow->width() - xOffset;

    int indentation = 0;
    while( 1 ) {
        QTextLine line = textLayout.createLine();
        if( !line.isValid() )
            break;

        height += leading;
        if( !bFirstLine )
            indentation = m_pDiffTextWindow->fontMetrics().width( ' ' ) * m_pOptions->m_tabSize;
        if( visibleTextWidth >= 0 ) {
            line.setLineWidth( visibleTextWidth - indentation );
            line.setPosition( QPointF( indentation, height ) );
            height += line.height();
            bFirstLine = false;
        }
        else { // only one line
            line.setPosition( QPointF( indentation, height ) );
            break;
        }
    }

    textLayout.endLayout();
    if( m_pOptions->m_bRightToLeftLanguage )
        textLayout.setPosition( QPointF( textWidth - textLayout.maximumWidth(), 0 ) );
    else
        textLayout.setPosition( QPointF( xOffset, 0 ) );
=======
void DiffTextWindowData::prepareTextLayout( QTextLayout& textLayout, bool bFirstLine, int visibleTextWidth )
{
   QTextOption textOption;
   textOption.setTabStop( QFontMetricsF(m_pDiffTextWindow->font()).width(' ') * m_pOptions->m_tabSize );
   if ( m_pOptions->m_bShowWhiteSpaceCharacters )
      textOption.setFlags( QTextOption::ShowTabsAndSpaces );
   if ( m_pOptions->m_bRightToLeftLanguage )
      textOption.setAlignment(Qt::AlignRight); // only relevant for multi line text layout
   if ( visibleTextWidth>=0 )
      textOption.setWrapMode( QTextOption::WrapAtWordBoundaryOrAnywhere );

   textLayout.setTextOption( textOption );

   if ( m_pOptions->m_bShowWhiteSpaceCharacters )
   {
      // This additional format is only necessary for the tab arrow
      QList<QTextLayout::FormatRange> formats;
      QTextLayout::FormatRange formatRange;
      formatRange.start = 0;
      formatRange.length = textLayout.text().length();
      formatRange.format.setFont( m_pDiffTextWindow->font() );
      formats.append( formatRange );
      textLayout.setAdditionalFormats(formats);
   }
   textLayout.beginLayout();

   int leading = m_pDiffTextWindow->fontMetrics().leading();
   int height = 0;


   int fontWidth = m_pDiffTextWindow->fontMetrics().width('0');
   int xOffset = leftInfoWidth() * fontWidth - m_horizScrollOffset;
   int textWidth = visibleTextWidth;
   if ( textWidth<0 )
      textWidth = m_pDiffTextWindow->width() - xOffset;

   int indentation = 0;
   while (1)
   {
      QTextLine line = textLayout.createLine();
      if (!line.isValid())
         break;

      height += leading;
      //if ( !bFirstLine )
      //   indentation = m_pDiffTextWindow->fontMetrics().width(' ') * m_pOptions->m_tabSize;
      if ( visibleTextWidth>=0 )
      {
         line.setLineWidth( visibleTextWidth -indentation );
         line.setPosition(QPointF(indentation, height));
         height += line.height();
         bFirstLine = false;
      }
      else // only one line
      {
         line.setPosition( QPointF(indentation, height));
         break;
      }
   }

   textLayout.endLayout();
   if ( m_pOptions->m_bRightToLeftLanguage )
      textLayout.setPosition( QPointF( textWidth - textLayout.maximumWidth(),0) );
   else
      textLayout.setPosition( QPointF( xOffset,0) );
>>>>>>> c46270b3

}

void DiffTextWindowData::writeLine(
   MyPainter& p,
   const LineData* pld,
   const DiffList* pLineDiff1,
   const DiffList* pLineDiff2,
   int line,
   int whatChanged,
   int whatChanged2,
   int srcLineIdx,
   int wrapLineOffset,
   int wrapLineLength,
   bool bWrapLine,
   const QRect& invalidRect,
   int deviceWidth
   )
{
   QFont normalFont = p.font();
   QFont diffFont = normalFont;
   diffFont.setItalic( m_pOptions->m_bItalicForDeltas );
   const QFontMetrics& fm = p.fontMetrics();
   int fontHeight = fm.lineSpacing();
   int fontAscent = fm.ascent();
   int fontWidth = fm.width('0');

   int xOffset = leftInfoWidth() * fontWidth - m_horizScrollOffset;
   int yOffset = (line-m_firstLine) * fontHeight;

   QRect lineRect( 0, yOffset, deviceWidth, fontHeight );
   if ( ! invalidRect.intersects( lineRect ) )
   {
      return;
   }

   int fastSelectorLine1 = m_pDiffTextWindow->convertDiff3LineIdxToLine(m_fastSelectorLine1);
   int fastSelectorLine2 = m_pDiffTextWindow->convertDiff3LineIdxToLine(m_fastSelectorLine1+m_fastSelectorNofLines)-1;

   bool bFastSelectionRange = (line>=fastSelectorLine1 && line<= fastSelectorLine2 );
   QColor bgColor = m_pOptions->m_bgColor;
   QColor diffBgColor = m_pOptions->m_diffBgColor;

   if ( bFastSelectionRange )
   {
      bgColor = m_pOptions->m_currentRangeBgColor;
      diffBgColor = m_pOptions->m_currentRangeDiffBgColor;
   }

   if ( yOffset+fontHeight<invalidRect.top()  ||  invalidRect.bottom() < yOffset-fontHeight )
      return;

   int changed = whatChanged;
   if ( pLineDiff1 != 0 ) changed |= 1;
   if ( pLineDiff2 != 0 ) changed |= 2;

   QColor c = m_pOptions->m_fgColor;
   p.setPen(c);
   if ( changed == 2 ) {
      c = m_cDiff2;
   } else if ( changed == 1 ) {
      c = m_cDiff1;
   } else if ( changed == 3 ) {
      c = m_cDiffBoth;
   }

   if (pld!=0)
   {
      // First calculate the "changed" information for each character.
      int i=0;
      QString lineString( pld->pLine, pld->size );
      if ( !lineString.isEmpty() )
      {
         switch ( lineString[lineString.length()-1].unicode() )
         {
         case '\n' : lineString[lineString.length()-1] = 0x00B6; break; // "Pilcrow", "paragraph mark"
         case '\r' : lineString[lineString.length()-1] = 0x00A4; break; // Currency sign ;0x2761 "curved stem paragraph sign ornament"
         case '\0b' : lineString[lineString.length()-1] = 0x2756; break; // some other nice looking character
         }
      }
      QVector<UINT8> charChanged( pld->size );
      Merger merger( pLineDiff1, pLineDiff2 );
      while( ! merger.isEndReached() &&  i<pld->size )
      {
         if ( i < pld->size )
         {
            charChanged[i] = merger.whatChanged();
            ++i;
         }
         merger.next();
      }

      int outPos = 0;

      int lineLength = m_bWordWrap ? wrapLineOffset+wrapLineLength : lineString.length();

      FormatRangeHelper frh;

      for( i=wrapLineOffset; i<lineLength; ++i )
      {
         QColor c = m_pOptions->m_fgColor;
         int cchanged = charChanged[i] | whatChanged;

         if ( cchanged == 2 ) {
            c = m_cDiff2;
         } else if ( cchanged == 1 ) {
            c = m_cDiff1;
         } else if ( cchanged == 3 ) {
            c = m_cDiffBoth;
         }

         if ( c!=m_pOptions->m_fgColor && whatChanged2==0 && !m_pOptions->m_bShowWhiteSpace )
         {
            // The user doesn't want to see highlighted white space.
            c = m_pOptions->m_fgColor;
         }

         //QRect outRect( xOffset + outPixelPos, yOffset, charWidth*spaces, fontHeight );
         //if ( m_pOptions->m_bRightToLeftLanguage )
         //   outRect = QRect( deviceWidth-1-(xOffset + outPixelPos), yOffset, -charWidth*spaces, fontHeight ).normalized();
         //if ( invalidRect.intersects( outRect ) )
         {
            frh.setBackground( bgColor );
            if( !m_selection.within( line, outPos ) )
            {

               if( c!=m_pOptions->m_fgColor )
               {
                  QColor lightc = diffBgColor;
                  frh.setBackground(lightc);
                  frh.setFont(diffFont);
               }

               frh.setPen( c );
               frh.next();
               frh.setFont(normalFont);
            }
            else
            {
               frh.setBackground(m_pDiffTextWindow->palette().highlight().color());
               frh.setPen( m_pDiffTextWindow->palette().highlightedText().color() );
               frh.next();

               m_selection.bSelectionContainsData = true;
            }
         }

         ++outPos;
      } // end for

      QTextLayout textLayout( lineString.mid( wrapLineOffset, lineLength-wrapLineOffset), m_pDiffTextWindow->font(), m_pDiffTextWindow );
      prepareTextLayout( textLayout, !m_bWordWrap || wrapLineOffset==0 );
      textLayout.draw ( &p, QPoint(0, yOffset), frh.m_formatRanges /*, const QRectF & clip = QRectF() */);
   }

   p.fillRect( 0, yOffset, leftInfoWidth()*fontWidth, fontHeight, m_pOptions->m_bgColor );

   xOffset = (m_lineNumberWidth+2)*fontWidth;
   int xLeft =   m_lineNumberWidth*fontWidth;
   p.setPen( m_pOptions->m_fgColor );
   if ( pld!=0 )
   {
      if ( m_pOptions->m_bShowLineNumbers && !bWrapLine )
      {
         QString num;
         num.sprintf( "%0*d", m_lineNumberWidth, srcLineIdx+1);
         p.drawText( 0, yOffset + fontAscent, num );
         //p.drawLine( xLeft -1, yOffset, xLeft -1, yOffset+fontHeight-1 );
      }
      if ( !bWrapLine || wrapLineLength>0 )
      {
         p.setPen( QPen( m_pOptions->m_fgColor, 0, bWrapLine ? Qt::DotLine : Qt::SolidLine) );
         p.drawLine( xOffset +1, yOffset, xOffset +1, yOffset+fontHeight-1 );
         p.setPen( QPen( m_pOptions->m_fgColor, 0, Qt::SolidLine) );
      }
   }
   if ( c!=m_pOptions->m_fgColor && whatChanged2==0 )//&& whatChanged==0 )
   {
      if ( m_pOptions->m_bShowWhiteSpace )
      {
         p.setBrushOrigin(0,0);
         p.fillRect( xLeft, yOffset, fontWidth*2-1, fontHeight, QBrush(c,Qt::Dense5Pattern) );
      }
   }
   else
   {
      p.fillRect( xLeft, yOffset, fontWidth*2-1, fontHeight, c==m_pOptions->m_fgColor ? bgColor : c );
   }

   if ( bFastSelectionRange )
   {
      p.fillRect( xOffset + fontWidth-1, yOffset, 3, fontHeight, m_pOptions->m_fgColor );
   }

   // Check if line needs a manual diff help mark
   ManualDiffHelpList::const_iterator ci;
   for( ci = m_pManualDiffHelpList->begin(); ci!=m_pManualDiffHelpList->end(); ++ci)
   {
      const ManualDiffHelpEntry& mdhe=*ci;
      int rangeLine1 = -1;
      int rangeLine2 = -1;
      if (m_winIdx==1 ) { rangeLine1 = mdhe.lineA1; rangeLine2= mdhe.lineA2; }
      if (m_winIdx==2 ) { rangeLine1 = mdhe.lineB1; rangeLine2= mdhe.lineB2; }
      if (m_winIdx==3 ) { rangeLine1 = mdhe.lineC1; rangeLine2= mdhe.lineC2; }
      if ( rangeLine1>=0 && rangeLine2>=0 && srcLineIdx >= rangeLine1 && srcLineIdx <= rangeLine2 )
      {
         p.fillRect( xOffset - fontWidth, yOffset, fontWidth-1, fontHeight, m_pOptions->m_manualHelpRangeColor );
         break;
      }
   }
}

void DiffTextWindow::paintEvent( QPaintEvent* e )
{
   QRect invalidRect = e->rect();
   if ( invalidRect.isEmpty() || ! d->m_bPaintingAllowed )
      return;

   if ( d->m_pDiff3LineVector==0  ||  ( d->m_diff3WrapLineVector.empty() && d->m_bWordWrap ) ) 
   {
      QPainter p(this);
      p.fillRect( invalidRect, d->m_pOptions->m_bgColor );
      return;
   }
   
   bool bOldSelectionContainsData = d->m_selection.bSelectionContainsData;
   d->m_selection.bSelectionContainsData = false;

   int endLine = min2( d->m_firstLine + getNofVisibleLines()+2, getNofLines() );


   MyPainter p( this, d->m_pOptions->m_bRightToLeftLanguage, width(), fontMetrics().width('0') );

   p.setFont( font() );
   p.QPainter::fillRect( invalidRect, d->m_pOptions->m_bgColor );

   d->draw( p, invalidRect, width(), d->m_firstLine, endLine );
   p.end();

   d->m_oldFirstLine = d->m_firstLine;
   d->m_selection.oldLastLine = -1;
   if ( d->m_selection.oldFirstLine !=-1 )
      d->m_selection.oldFirstLine = -1;

   if( !bOldSelectionContainsData  &&  d->m_selection.bSelectionContainsData )
      emit newSelection();
}

void DiffTextWindow::print( MyPainter& p, const QRect&, int firstLine, int nofLinesPerPage )
{
   if ( d->m_pDiff3LineVector==0 || ! d->m_bPaintingAllowed ||
        ( d->m_diff3WrapLineVector.empty() && d->m_bWordWrap ) ) 
      return;
   resetSelection();
   int oldFirstLine = d->m_firstLine;
   d->m_firstLine = firstLine;
   QRect invalidRect = QRect(0,0,1000000000,1000000000);
   QColor bgColor = d->m_pOptions->m_bgColor;
   d->m_pOptions->m_bgColor = Qt::white;
   d->draw( p, invalidRect, p.window().width(), firstLine, min2(firstLine+nofLinesPerPage,getNofLines()) );
   d->m_pOptions->m_bgColor = bgColor;
   d->m_firstLine = oldFirstLine;
}

void DiffTextWindowData::draw( MyPainter& p, const QRect& invalidRect, int deviceWidth, int beginLine, int endLine )
{
   m_lineNumberWidth = m_pOptions->m_bShowLineNumbers ? (int)log10((double)qMax(m_size,1))+1 : 0;

   if ( m_winIdx==1 )
   {
      m_cThis = m_pOptions->m_colorA;
      m_cDiff1 = m_pOptions->m_colorB;
      m_cDiff2 = m_pOptions->m_colorC;
   }
   if ( m_winIdx==2 )
   {
      m_cThis = m_pOptions->m_colorB;
      m_cDiff1 = m_pOptions->m_colorC;
      m_cDiff2 = m_pOptions->m_colorA;
   }
   if ( m_winIdx==3 )
   {
      m_cThis = m_pOptions->m_colorC;
      m_cDiff1 = m_pOptions->m_colorA;
      m_cDiff2 = m_pOptions->m_colorB;
   }
   m_cDiffBoth = m_pOptions->m_colorForConflict;  // Conflict color

   p.setPen( m_cThis );

   for ( int line = beginLine; line<endLine; ++line )
   {
      int wrapLineOffset=0;
      int wrapLineLength=0;
      const Diff3Line* d3l =0;
      bool bWrapLine = false;
      if (m_bWordWrap)
      {
         Diff3WrapLine& d3wl = m_diff3WrapLineVector[line];
         wrapLineOffset = d3wl.wrapLineOffset;
         wrapLineLength = d3wl.wrapLineLength;
         d3l = d3wl.pD3L;
         bWrapLine = line > 0 && m_diff3WrapLineVector[line-1].pD3L == d3l;
      }
      else
      {
         d3l = (*m_pDiff3LineVector)[line];
      }
      DiffList* pFineDiff1;
      DiffList* pFineDiff2;
      int changed=0;
      int changed2=0;

      int srcLineIdx=-1;
      getLineInfo( *d3l, srcLineIdx, pFineDiff1, pFineDiff2, changed, changed2 );

      writeLine(
         p,                         // QPainter
         srcLineIdx == -1 ? 0 : &m_pLineData[srcLineIdx],     // Text in this line
         pFineDiff1,
         pFineDiff2,
         line,                      // Line on the screen
         changed,
         changed2,
         srcLineIdx,
         wrapLineOffset,
         wrapLineLength,
         bWrapLine,
         invalidRect,
         deviceWidth
         );
   }
}

QString DiffTextWindowData::getString( int d3lIdx )
{
   if ( d3lIdx<0 || d3lIdx>=(int)m_pDiff3LineVector->size() )
      return QString();
   const Diff3Line* d3l = (*m_pDiff3LineVector)[d3lIdx];
   DiffList* pFineDiff1;
   DiffList* pFineDiff2;
   int changed=0;
   int changed2=0;
   int lineIdx;
   getLineInfo( *d3l, lineIdx, pFineDiff1, pFineDiff2, changed, changed2 );

   if (lineIdx==-1) return QString();
   else
   {
      const LineData* ld = &m_pLineData[lineIdx];
      return QString( ld->pLine, ld->size );
   }
   return QString();
}

QString DiffTextWindowData::getLineString( int line )
{
   if ( m_bWordWrap )
   {
      if ( line < m_diff3WrapLineVector.count() )
      {
         int d3LIdx = m_pDiffTextWindow->convertLineToDiff3LineIdx(line);
         return getString( d3LIdx ).mid( m_diff3WrapLineVector[line].wrapLineOffset, m_diff3WrapLineVector[line].wrapLineLength );
      }
      else
         return QString();
   }
   else
   {
      return getString( line );
   }
}

void DiffTextWindowData::getLineInfo(
   const Diff3Line& d3l,
   int& lineIdx,
   DiffList*& pFineDiff1, DiffList*& pFineDiff2,   // return values
   int& changed, int& changed2
   )
{
   changed=0;
   changed2=0;
   bool bAEqB = d3l.bAEqB || ( d3l.bWhiteLineA && d3l.bWhiteLineB );
   bool bAEqC = d3l.bAEqC || ( d3l.bWhiteLineA && d3l.bWhiteLineC );
   bool bBEqC = d3l.bBEqC || ( d3l.bWhiteLineB && d3l.bWhiteLineC );
   if      ( m_winIdx == 1 ) {
      lineIdx=d3l.lineA;
      pFineDiff1=d3l.pFineAB;
      pFineDiff2=d3l.pFineCA;
      changed |= ((d3l.lineB==-1)!=(lineIdx==-1) ? 1 : 0) +
                 ((d3l.lineC==-1)!=(lineIdx==-1) && m_bTriple ? 2 : 0);
      changed2 |= ( bAEqB ? 0 : 1 ) + (bAEqC || !m_bTriple ? 0 : 2);
   }
   else if ( m_winIdx == 2 ) {
      lineIdx=d3l.lineB;
      pFineDiff1=d3l.pFineBC;
      pFineDiff2=d3l.pFineAB;
      changed |= ((d3l.lineC==-1)!=(lineIdx==-1) && m_bTriple ? 1 : 0) +
                 ((d3l.lineA==-1)!=(lineIdx==-1) ? 2 : 0);
      changed2 |= ( bBEqC || !m_bTriple ? 0 : 1 ) + (bAEqB ? 0 : 2);
   }
   else if ( m_winIdx == 3 ) {
      lineIdx=d3l.lineC;
      pFineDiff1=d3l.pFineCA;
      pFineDiff2=d3l.pFineBC;
      changed |= ((d3l.lineA==-1)!=(lineIdx==-1) ? 1 : 0) +
                 ((d3l.lineB==-1)!=(lineIdx==-1) ? 2 : 0);
      changed2 |= ( bAEqC ? 0 : 1 ) + (bBEqC ? 0 : 2);
   }
   else assert(false);
}



void DiffTextWindow::resizeEvent( QResizeEvent* e )
{
   QSize s = e->size();
   QFontMetrics fm = fontMetrics();
   int visibleLines = s.height()/fm.lineSpacing()-2;
   int visibleColumns = s.width()/fm.width('0') - d->leftInfoWidth();
   emit resizeSignal( visibleColumns, visibleLines );
   QWidget::resizeEvent(e);
}

int DiffTextWindow::getNofVisibleLines()
{
   QFontMetrics fm = fontMetrics();
   int fmh = fm.lineSpacing();
   int h = height();
   return h/fmh -1;
}

int DiffTextWindow::getVisibleTextAreaWidth()
{
   QFontMetrics fm = fontMetrics();
   return width() - d->leftInfoWidth() * fm.width('0');
}

QString DiffTextWindow::getSelection()
{
   if ( d->m_pLineData==0 )
      return QString();

   QString selectionString;

   int line=0;
   int lineIdx=0;

   int it;
   int vectorSize = d->m_bWordWrap ? d->m_diff3WrapLineVector.size() : d->m_pDiff3LineVector->size();
   for( it=0; it<vectorSize; ++it )
   {
      const Diff3Line* d3l = d->m_bWordWrap ? d->m_diff3WrapLineVector[it].pD3L : (*d->m_pDiff3LineVector)[it];
      if      ( d->m_winIdx == 1 ) {    lineIdx=d3l->lineA;     }
      else if ( d->m_winIdx == 2 ) {    lineIdx=d3l->lineB;     }
      else if ( d->m_winIdx == 3 ) {    lineIdx=d3l->lineC;     }
      else assert(false);

      if( lineIdx != -1 )
      {
         const QChar* pLine = d->m_pLineData[lineIdx].pLine;
         int size = d->m_pLineData[lineIdx].size;
         QString lineString = QString( pLine, size );

         if ( d->m_bWordWrap )
         {
            size = d->m_diff3WrapLineVector[it].wrapLineLength;
            lineString = lineString.mid( d->m_diff3WrapLineVector[it].wrapLineOffset, size );
         }

         for( int i=0; i<size; ++i )
         {
            if( d->m_selection.within( line, i ) )
            {
               selectionString += lineString[i];
            }
         }

         if( d->m_selection.within( line, size ) &&
            !( d->m_bWordWrap && it+1<vectorSize && d3l == d->m_diff3WrapLineVector[it+1].pD3L ) 
           )
         {
            #if defined(_WIN32) || defined(Q_OS_OS2)
            selectionString += '\r';
            #endif
            selectionString += '\n';
         }
      }

      ++line;
   }

   return selectionString;
}

bool DiffTextWindow::findString( const QString& s, int& d3vLine, int& posInLine, bool bDirDown, bool bCaseSensitive )
{
   int it = d3vLine;
   int endIt = bDirDown ? (int)d->m_pDiff3LineVector->size() : -1;
   int step =  bDirDown ? 1 : -1;
   int startPos = posInLine;

   for( ; it!=endIt; it+=step )
   {
      QString line = d->getString( it );
      if ( !line.isEmpty() )
      {
         int pos = line.indexOf( s, startPos, bCaseSensitive ? Qt::CaseSensitive : Qt::CaseInsensitive );
         if ( pos != -1 )
         {
            d3vLine = it;
            posInLine = pos;
            return true;
         }

         startPos = 0;
      }
   }
   return false;
}

void DiffTextWindow::convertD3LCoordsToLineCoords( int d3LIdx, int d3LPos, int& line, int& pos )
{
   if( d->m_bWordWrap )
   {
      int wrapPos = d3LPos;
      int wrapLine = convertDiff3LineIdxToLine(d3LIdx);
      while ( wrapPos > d->m_diff3WrapLineVector[wrapLine].wrapLineLength )
      {
         wrapPos -= d->m_diff3WrapLineVector[wrapLine].wrapLineLength;
         ++wrapLine;
      }
      pos = wrapPos;
      line = wrapLine;
   }
   else
   {
      pos = d3LPos;
      line = d3LIdx;
   }
}

void DiffTextWindow::convertLineCoordsToD3LCoords( int line, int pos, int& d3LIdx, int& d3LPos )
{
   if( d->m_bWordWrap )
   {
      d3LPos = pos;
      d3LIdx = convertLineToDiff3LineIdx( line );
      int wrapLine = convertDiff3LineIdxToLine(d3LIdx); // First wrap line belonging to this d3LIdx
      while ( wrapLine < line )
      {
         d3LPos += d->m_diff3WrapLineVector[wrapLine].wrapLineLength;
         ++wrapLine;
      }
   }
   else
   {
      d3LPos = pos;
      d3LIdx = line;
   }
}


void DiffTextWindow::setSelection( int firstLine, int startPos, int lastLine, int endPos, int& l, int& p )
{
   d->m_selection.reset();
   if ( lastLine >= getNofLines() )
   {
      lastLine = getNofLines()-1;

      const Diff3Line* d3l = (*d->m_pDiff3LineVector)[convertLineToDiff3LineIdx(lastLine)];
      int line = -1;
      if ( d->m_winIdx==1 ) line = d3l->lineA;
      if ( d->m_winIdx==2 ) line = d3l->lineB;
      if ( d->m_winIdx==3 ) line = d3l->lineC;
      if (line>=0)
         endPos = d->m_pLineData[line].width( d->m_pOptions->m_tabSize);
   }

   if ( d->m_bWordWrap && d->m_pDiff3LineVector!=0 )
   {
      QString s1 = d->getString(firstLine);
      int firstWrapLine = convertDiff3LineIdxToLine(firstLine);
      int wrapStartPos = startPos;
      while ( wrapStartPos > d->m_diff3WrapLineVector[firstWrapLine].wrapLineLength )
      {
         wrapStartPos -= d->m_diff3WrapLineVector[firstWrapLine].wrapLineLength;
         s1 = s1.mid(d->m_diff3WrapLineVector[firstWrapLine].wrapLineLength);
         ++firstWrapLine;
      }

      QString s2 = d->getString(lastLine);
      int lastWrapLine = convertDiff3LineIdxToLine(lastLine);
      int wrapEndPos = endPos;
      while ( wrapEndPos > d->m_diff3WrapLineVector[lastWrapLine].wrapLineLength )
      {
         wrapEndPos -= d->m_diff3WrapLineVector[lastWrapLine].wrapLineLength;
         s2 = s2.mid(d->m_diff3WrapLineVector[lastWrapLine].wrapLineLength);
         ++lastWrapLine;
      }

      d->m_selection.start( firstWrapLine, convertToPosOnScreen( s1, wrapStartPos, d->m_pOptions->m_tabSize ) );
      d->m_selection.end( lastWrapLine, convertToPosOnScreen( s2, wrapEndPos, d->m_pOptions->m_tabSize ) );
      l=firstWrapLine;
      p=wrapStartPos;
   }
   else
   {
      d->m_selection.start( firstLine, convertToPosOnScreen( d->getString(firstLine), startPos, d->m_pOptions->m_tabSize ) );
      d->m_selection.end( lastLine, convertToPosOnScreen( d->getString(lastLine), endPos, d->m_pOptions->m_tabSize ) );
      l=firstLine;
      p=startPos;
   }
   update();
}

int DiffTextWindowData::convertLineOnScreenToLineInSource( int lineOnScreen, e_CoordType coordType, bool bFirstLine )
{
   int line=-1;
   if (lineOnScreen>=0)
   {
      if (coordType==eWrapCoords) return lineOnScreen;
      int d3lIdx = m_pDiffTextWindow->convertLineToDiff3LineIdx( lineOnScreen );
      if ( !bFirstLine && d3lIdx >= (int)m_pDiff3LineVector->size() )
         d3lIdx = m_pDiff3LineVector->size()-1;
      if (coordType==eD3LLineCoords) return d3lIdx;
      while ( line<0 && d3lIdx<(int)m_pDiff3LineVector->size() && d3lIdx>=0 )
      {
         const Diff3Line* d3l = (*m_pDiff3LineVector)[d3lIdx];
         if ( m_winIdx==1 ) line = d3l->lineA;
         if ( m_winIdx==2 ) line = d3l->lineB;
         if ( m_winIdx==3 ) line = d3l->lineC;
         if ( bFirstLine )
            ++d3lIdx;
         else
            --d3lIdx;
      }
      if (coordType==eFileCoords) return line;
   }
   return line;
}


void DiffTextWindow::getSelectionRange( int* pFirstLine, int* pLastLine, e_CoordType coordType )
{
   if (pFirstLine)
      *pFirstLine = d->convertLineOnScreenToLineInSource( d->m_selection.beginLine(), coordType, true );
   if (pLastLine)
      *pLastLine = d->convertLineOnScreenToLineInSource( d->m_selection.endLine(), coordType, false );
}

void DiffTextWindow::convertSelectionToD3LCoords()
{
   if ( d->m_pDiff3LineVector==0 || ! d->m_bPaintingAllowed || !isVisible() || d->m_selection.isEmpty() )
   {
      return;
   }


   // convert the d->m_selection to unwrapped coordinates: Later restore to new coords
   int firstD3LIdx, firstD3LPos;
   QString s = d->getLineString( d->m_selection.beginLine() );
   int firstPosInText = convertToPosInText( s, d->m_selection.beginPos(), d->m_pOptions->m_tabSize );
   convertLineCoordsToD3LCoords( d->m_selection.beginLine(), firstPosInText, firstD3LIdx, firstD3LPos );

   int lastD3LIdx, lastD3LPos;
   s = d->getLineString( d->m_selection.endLine() );
   int lastPosInText = convertToPosInText( s, d->m_selection.endPos(), d->m_pOptions->m_tabSize );
   convertLineCoordsToD3LCoords( d->m_selection.endLine(), lastPosInText, lastD3LIdx, lastD3LPos );

   d->m_selection.start( firstD3LIdx, firstD3LPos );
   d->m_selection.end( lastD3LIdx, lastD3LPos );
}

class RecalcWordWrapRunnable : public QRunnable
{
   DiffTextWindow* m_pDTW;
   int m_nofVisibleColumns;
   int m_cacheIdx;
   ProgressProxy* m_pProgressProxy;
public:
   RecalcWordWrapRunnable( DiffTextWindow* p, int nofVisibleColumns, int cacheIdx, ProgressProxy* pPP ) 
      : m_pDTW(p), m_nofVisibleColumns(nofVisibleColumns), m_cacheIdx(cacheIdx), m_pProgressProxy(pPP)
   {
      setAutoDelete(true);
   }
   void run()
   {
      m_pDTW->recalcWordWrapHelper(true,0,m_nofVisibleColumns,m_cacheIdx,m_pProgressProxy);
   }
};

void DiffTextWindow::recalcWordWrap( bool bWordWrap, int wrapLineVectorSize, int visibleTextWidth, ProgressProxy* pPP )
{
   if ( d->m_pDiff3LineVector==0 || ! d->m_bPaintingAllowed || !isVisible() )
   {
      d->m_bWordWrap = bWordWrap;
      if (!bWordWrap)  d->m_diff3WrapLineVector.resize( 0 );
      return;
   }

   d->m_bWordWrap = bWordWrap;

   if ( bWordWrap )
   {
      //ProgressProxy pp;
      d->m_lineNumberWidth = d->m_pOptions->m_bShowLineNumbers ? (int)log10((double)qMax(d->m_size,1))+1 : 0;

      d->m_diff3WrapLineVector.resize( wrapLineVectorSize );
   }

   if ( !bWordWrap || wrapLineVectorSize==0 )
      d->m_wrapLineCacheList.clear();

   if ( wrapLineVectorSize == 0 )
   {
      pPP->addNofSteps( d->m_pDiff3LineVector->size()/2000 );
      for( int i=0,j=0; i<d->m_pDiff3LineVector->size(); i+=2000, ++j )
      //int i=0;
      {
         d->m_wrapLineCacheList.append(QVector<DiffTextWindowData::WrapLineCacheData>());
         QThreadPool::globalInstance()->start( new RecalcWordWrapRunnable(this,visibleTextWidth,j,pPP) );
      }
      //recalcWordWrap( bWordWrap, wrapLineVectorSize, visibleTextWidth, 0 );
   }
   else
   {
      recalcWordWrapHelper( bWordWrap, wrapLineVectorSize, visibleTextWidth, 0, pPP );
   }
}

void DiffTextWindow::recalcWordWrapHelper( bool bWordWrap, int wrapLineVectorSize, int visibleTextWidth, int cacheListIdx, ProgressProxy* pPP )
{
   if ( bWordWrap )
   {
      if ( pPP->wasCancelled() ) 
         return;
      if (visibleTextWidth<0)
         visibleTextWidth = getVisibleTextAreaWidth();
      else
         visibleTextWidth-= d->leftInfoWidth() * fontMetrics().width('0');
      int i;
      int wrapLineIdx = 0;
      int wrapLineCacheIdx = 0;
      int size = d->m_pDiff3LineVector->size();
      //pp.setMaxNofSteps(size);
      int firstD3LineIdx = wrapLineVectorSize > 0 ? 0 : cacheListIdx * 2000;
      int endIdx = wrapLineVectorSize > 0 ? size : qMin(firstD3LineIdx+2000,size);
      QVector<DiffTextWindowData::WrapLineCacheData>& wrapLineCache = d->m_wrapLineCacheList[cacheListIdx];
      int cacheListIdx2 = 0;
      QTextLayout textLayout( QString(), font(), this);
      for( i=firstD3LineIdx; i<endIdx; ++i )
      {
         //pp.setInformation( i18n("Word wrap"), double(i)/size, false );

         int linesNeeded = 0;
         if ( wrapLineVectorSize==0 )
         {
            QString s = d->getString( i );
            textLayout.clearLayout();
            textLayout.setText( s );
            d->prepareTextLayout( textLayout, true, visibleTextWidth );
            linesNeeded = textLayout.lineCount();
            for( int l=0; l<linesNeeded; ++l )
            {
               //Diff3WrapLine* pDiff3WrapLine = &d->m_diff3WrapLineVector[ wrapLineIdx + l ];
               QTextLine line = textLayout.lineAt(l);
               wrapLineCache.push_back( DiffTextWindowData::WrapLineCacheData(i,line.textStart(),line.textLength()) );
            }
         }
         else if ( wrapLineVectorSize > 0 && cacheListIdx2 < d->m_wrapLineCacheList.count() )
         {
            DiffTextWindowData::WrapLineCacheData* pWrapLineCache = d->m_wrapLineCacheList[cacheListIdx2].data();
            int cacheIdx = 0;
            int clc = d->m_wrapLineCacheList.count()-1 ;
            int cllc = d->m_wrapLineCacheList.last().count() ;
            int curCount = d->m_wrapLineCacheList[cacheListIdx2].count()-1;
            int l=0;
            while( (cacheListIdx2 < clc
               || cacheListIdx2 == clc && cacheIdx < cllc) 
               && pWrapLineCache->m_d3LineIdx<=i )
            {
               if ( pWrapLineCache->m_d3LineIdx==i )
               {
                  Diff3WrapLine* pDiff3WrapLine = &d->m_diff3WrapLineVector[ wrapLineIdx + l ];
                  pDiff3WrapLine->wrapLineOffset = pWrapLineCache->m_textStart;
                  pDiff3WrapLine->wrapLineLength = pWrapLineCache->m_textLength;
                  ++l;
               }
               if (cacheIdx < curCount )
               {
                  ++cacheIdx;
                  ++pWrapLineCache;
               }
               else
               {
                  ++cacheListIdx2;
                  if (cacheListIdx2 >= d->m_wrapLineCacheList.count())
                     break;
                  pWrapLineCache = d->m_wrapLineCacheList[cacheListIdx2].data();
                  curCount = d->m_wrapLineCacheList[cacheListIdx2].count();
                  cacheIdx = 0;
               }
            }
            linesNeeded = l;
         }

         Diff3Line& d3l = *(*d->m_pDiff3LineVector)[i];
         if ( d3l.linesNeededForDisplay<linesNeeded )
         {
            assert(wrapLineVectorSize==0);
            d3l.linesNeededForDisplay = linesNeeded;
         }

         if ( wrapLineVectorSize>0 )
         {
            int j;
            for( j=0; j<d3l.linesNeededForDisplay; ++j, ++wrapLineIdx )
            {
               Diff3WrapLine& d3wl = d->m_diff3WrapLineVector[wrapLineIdx];
               d3wl.diff3LineIndex = i;
               d3wl.pD3L = (*d->m_pDiff3LineVector)[i];
               if ( j>=linesNeeded )
               {
                  d3wl.wrapLineOffset=0;
                  d3wl.wrapLineLength=0;
               }
            }
         }
      }
      pPP->step(false);

      if ( wrapLineVectorSize>0 )
      {
         d->m_firstLine = min2( d->m_firstLine, wrapLineVectorSize-1 );
         d->m_horizScrollOffset = 0;
         d->m_pDiffTextWindowFrame->setFirstLine( d->m_firstLine );
      }
   }
   else
   {
      d->m_diff3WrapLineVector.resize( 0 );
   }

   if ( !d->m_selection.isEmpty() && ( !d->m_bWordWrap || wrapLineVectorSize>0 ) )
   {
      // Assume unwrapped coordinates 
      //( Why? ->Conversion to unwrapped coords happened a few lines above in this method. 
      //  Also see KDiff3App::recalcWordWrap() on the role of wrapLineVectorSize)

      // Wrap them now.

      // convert the d->m_selection to unwrapped coordinates.
      int firstLine, firstPos;
      convertD3LCoordsToLineCoords( d->m_selection.beginLine(), d->m_selection.beginPos(), firstLine, firstPos );

      int lastLine, lastPos;
      convertD3LCoordsToLineCoords( d->m_selection.endLine(), d->m_selection.endPos(), lastLine, lastPos );

      d->m_selection.start( firstLine, convertToPosOnScreen( d->getLineString( firstLine ), firstPos, d->m_pOptions->m_tabSize ) );
      d->m_selection.end( lastLine, convertToPosOnScreen( d->getLineString( lastLine ),lastPos, d->m_pOptions->m_tabSize ) );
   }
}


class DiffTextWindowFrameData
{
public:
   DiffTextWindow* m_pDiffTextWindow;
   QLineEdit* m_pFileSelection;
   QPushButton* m_pBrowseButton;
   Options*      m_pOptions;
   QLabel*       m_pLabel;
   QLabel*       m_pTopLine;
   QLabel*       m_pEncoding;
   QLabel*       m_pLineEndStyle;
   QWidget*      m_pTopLineWidget;
   int           m_winIdx;

};

DiffTextWindowFrame::DiffTextWindowFrame( QWidget* pParent, QStatusBar* pStatusBar, Options* pOptions, int winIdx, SourceData* psd)
   : QWidget( pParent )
{
   d = new DiffTextWindowFrameData;
   d->m_winIdx = winIdx;
   setAutoFillBackground(true);
   d->m_pOptions = pOptions;
   d->m_pTopLineWidget = new QWidget(this);
   d->m_pFileSelection = new QLineEdit(d->m_pTopLineWidget);
   d->m_pBrowseButton = new QPushButton( "...",d->m_pTopLineWidget );
   d->m_pBrowseButton->setFixedWidth( 30 );
   connect(d->m_pBrowseButton, &QPushButton::clicked, this, &DiffTextWindowFrame::slotBrowseButtonClicked);
   connect(d->m_pFileSelection, &QLineEdit::returnPressed, this, &DiffTextWindowFrame::slotReturnPressed);

   d->m_pLabel = new QLabel("A:",d->m_pTopLineWidget);
   d->m_pTopLine = new QLabel(d->m_pTopLineWidget);
   d->m_pDiffTextWindow = 0;
   d->m_pDiffTextWindow = new DiffTextWindow( this, pStatusBar, pOptions, winIdx );

   QVBoxLayout* pVTopLayout = new QVBoxLayout(d->m_pTopLineWidget);
   pVTopLayout->setMargin(2);
   pVTopLayout->setSpacing(0);
   QHBoxLayout* pHL = new QHBoxLayout();
   QHBoxLayout* pHL2 = new QHBoxLayout();
   pVTopLayout->addLayout(pHL);
   pVTopLayout->addLayout(pHL2);

   // Upper line:
   pHL->setMargin(0);
   pHL->setSpacing(2);

   pHL->addWidget( d->m_pLabel, 0 );
   pHL->addWidget( d->m_pFileSelection, 1 );
   pHL->addWidget( d->m_pBrowseButton, 0 );
   pHL->addWidget( d->m_pTopLine, 0 );

   // Lower line
   pHL2->setMargin(0);
   pHL2->setSpacing(2);
   pHL2->addWidget( d->m_pTopLine, 0 );
   d->m_pEncoding = new EncodingLabel(i18n("Encoding:"), this, psd, pOptions);

   d->m_pLineEndStyle = new QLabel(i18n("Line end style:"));
   pHL2->addWidget(d->m_pEncoding);
   pHL2->addWidget(d->m_pLineEndStyle);

   QVBoxLayout* pVL = new QVBoxLayout( this );
   pVL->setMargin(0);
   pVL->setSpacing(0);
   pVL->addWidget( d->m_pTopLineWidget, 0 );
   pVL->addWidget( d->m_pDiffTextWindow, 1 );

   d->m_pDiffTextWindow->installEventFilter( this );
   d->m_pFileSelection->installEventFilter( this );
   d->m_pBrowseButton->installEventFilter( this );
   init();
}

DiffTextWindowFrame::~DiffTextWindowFrame()
{
   delete d;
}

void DiffTextWindowFrame::init()
{
   DiffTextWindow* pDTW = d->m_pDiffTextWindow;
   if ( pDTW )
   {
      QString s = QDir::toNativeSeparators( pDTW->d->m_filename );
      d->m_pFileSelection->setText( s );
      QString winId = pDTW->d->m_winIdx==1 ? 
                             ( pDTW->d->m_bTriple?"A (Base)":"A") :
                             ( pDTW->d->m_winIdx==2 ? "B" : "C" );
      d->m_pLabel->setText( winId + ":" );
      d->m_pEncoding->setText( i18n("Encoding:") + " " + (pDTW->d->m_pTextCodec!=0 ? pDTW->d->m_pTextCodec->name() : QString()) );
      d->m_pLineEndStyle->setText( i18n("Line end style:") + " " + (pDTW->d->m_eLineEndStyle==eLineEndStyleDos ? i18n("DOS") : i18n("Unix")) );
   }
}

// Search for the first visible line (search loop needed when no line exist for this file.)
int DiffTextWindow::calcTopLineInFile( int firstLine )
{
   int l=-1;
   for ( int i = convertLineToDiff3LineIdx(firstLine); i<(int)d->m_pDiff3LineVector->size(); ++i )
   {
      const Diff3Line* d3l = (*d->m_pDiff3LineVector)[i];
      l = d3l->getLineInFile(d->m_winIdx);
      if (l!=-1) break;
   }
   return l;
}

void DiffTextWindowFrame::setFirstLine( int firstLine )
{
   DiffTextWindow* pDTW = d->m_pDiffTextWindow;
   if ( pDTW && pDTW->d->m_pDiff3LineVector )
   {
      QString s= i18n("Top line");
      int lineNumberWidth = (int)log10((double)qMax(pDTW->d->m_size,1))+1;

      int l=pDTW->calcTopLineInFile(firstLine);

      int w = d->m_pTopLine->fontMetrics().width(
            s+" "+QString().fill('0',lineNumberWidth));
      d->m_pTopLine->setMinimumWidth( w );

      if (l==-1)
         s = i18n("End");
      else
         s += " " + QString::number( l+1 );

      d->m_pTopLine->setText( s );
      d->m_pTopLine->repaint();
   }
}

DiffTextWindow* DiffTextWindowFrame::getDiffTextWindow()
{
   return d->m_pDiffTextWindow;
}

bool DiffTextWindowFrame::eventFilter( QObject* o, QEvent* e )
{
   DiffTextWindow* pDTW = d->m_pDiffTextWindow;
   if ( e->type()==QEvent::FocusIn || e->type()==QEvent::FocusOut )
   {
      QColor c1 = d->m_pOptions->m_bgColor;
      QColor c2;
      if      ( d->m_winIdx==1 ) c2 = d->m_pOptions->m_colorA;
      else if ( d->m_winIdx==2 ) c2 = d->m_pOptions->m_colorB;
      else if ( d->m_winIdx==3 ) c2 = d->m_pOptions->m_colorC;

      QPalette p = d->m_pTopLineWidget->palette();
      if ( e->type()==QEvent::FocusOut )
         std::swap(c1,c2);

      p.setColor(QPalette::Window, c2);
      setPalette( p );

      p.setColor(QPalette::WindowText, c1);
      d->m_pLabel->setPalette( p );
      d->m_pTopLine->setPalette( p );
      d->m_pEncoding->setPalette( p );
      d->m_pLineEndStyle->setPalette( p );
   }
   if (o == d->m_pFileSelection && e->type()==QEvent::Drop)
   {
      QDropEvent* d = static_cast<QDropEvent*>(e);

      if ( d->mimeData()->hasUrls() ) 
      {
         QList<QUrl> lst = d->mimeData()->urls();

         if ( lst.count() > 0 )
         {
            static_cast<QLineEdit*>(o)->setText( lst[0].toString() );
            static_cast<QLineEdit*>(o)->setFocus();
            emit fileNameChanged( lst[0].toString(), pDTW->d->m_winIdx );
            return true;
         }
      }
   }

   return false;
}

void DiffTextWindowFrame::slotReturnPressed()
{
   DiffTextWindow* pDTW = d->m_pDiffTextWindow;
   if ( pDTW->d->m_filename != d->m_pFileSelection->text() )
   {
      emit fileNameChanged( d->m_pFileSelection->text(), pDTW->d->m_winIdx );
   }
}

void DiffTextWindowFrame::slotBrowseButtonClicked()
{
    QString current = d->m_pFileSelection->text();

    QUrl newURL = QFileDialog::getOpenFileUrl(this, QString(), current, 0);
    if ( !newURL.isEmpty() )
    {
        DiffTextWindow* pDTW = d->m_pDiffTextWindow;
        emit fileNameChanged( newURL.url(), pDTW->d->m_winIdx );
    }
}

void DiffTextWindowFrame::sendEncodingChangedSignal(QTextCodec* c)
{
    emit encodingChanged(c);
}

EncodingLabel::EncodingLabel( const QString & text, DiffTextWindowFrame* pDiffTextWindowFrame, SourceData * pSD, Options* pOptions)
    : QLabel(text)
{
    m_pDiffTextWindowFrame = pDiffTextWindowFrame;
    m_pOptions = pOptions;
    m_pSourceData = pSD;
    m_pContextEncodingMenu = 0;
    setMouseTracking(true);
}

void EncodingLabel::mouseMoveEvent(QMouseEvent *)
{
    // When there is no data to display or it came from clipboard,
    // we will be use UTF-8 only,
    // in that case there is no possibility to change the encoding in the SourceData
    // so, we should hide the HandCursor and display usual ArrowCursor
    if (m_pSourceData->isFromBuffer()||m_pSourceData->isEmpty())
        setCursor(QCursor(Qt::ArrowCursor));
    else setCursor(QCursor(Qt::PointingHandCursor));
}


void EncodingLabel::mousePressEvent(QMouseEvent *)
{    
   if (!(m_pSourceData->isFromBuffer()||m_pSourceData->isEmpty()))
   {
      delete m_pContextEncodingMenu;
      m_pContextEncodingMenu = new QMenu(this);
      QMenu* pContextEncodingSubMenu = new QMenu(m_pContextEncodingMenu);

      int currentTextCodecEnum = m_pSourceData->getEncoding()->mibEnum(); // the codec that will be checked in the context menu
      QList<int> mibs = QTextCodec::availableMibs();
      QList<int> codecEnumList;

      // Adding "main" encodings
      insertCodec( i18n("Unicode, 8 bit"),  QTextCodec::codecForName("UTF-8"), codecEnumList, m_pContextEncodingMenu, currentTextCodecEnum);
      insertCodec( "", QTextCodec::codecForName("System"), codecEnumList, m_pContextEncodingMenu, currentTextCodecEnum);

      // Adding recent encodings
      if (m_pOptions!=0)
      {
         QStringList& recentEncodings = m_pOptions->m_recentEncodings;
         foreach(QString s, recentEncodings)
         {
            insertCodec("", QTextCodec::codecForName(s.toLatin1()), codecEnumList, m_pContextEncodingMenu, currentTextCodecEnum);
         }
      }
      // Submenu to add the rest of available encodings
      pContextEncodingSubMenu->setTitle(i18n("Other"));
      foreach(int i, mibs)
      {
         QTextCodec* c = QTextCodec::codecForMib(i);
         if ( c!=0 ) 
            insertCodec("", c, codecEnumList, pContextEncodingSubMenu, currentTextCodecEnum);
      }

      m_pContextEncodingMenu->addMenu(pContextEncodingSubMenu);

      m_pContextEncodingMenu->exec(QCursor::pos());
   }
}

void EncodingLabel::insertCodec( const QString& visibleCodecName, QTextCodec* pCodec, QList<int> &codecEnumList, QMenu* pMenu, int currentTextCodecEnum)
{
   int CodecMIBEnum = pCodec->mibEnum();
   if ( pCodec!=0 && !codecEnumList.contains(CodecMIBEnum) )
   {
      QAction* pAction = new QAction( pMenu ); // menu takes ownership, so deleting the menu deletes the action too.
      pAction->setText( visibleCodecName.isEmpty() ? QString(pCodec->name()) : visibleCodecName+" ("+pCodec->name()+")" );
      pAction->setData(CodecMIBEnum);
      pAction->setCheckable(true);
      if (currentTextCodecEnum==CodecMIBEnum) 
         pAction->setChecked(true);
      pMenu->addAction(pAction);
      connect(pAction, &QAction::triggered, this, &EncodingLabel::slotEncodingChanged);
      codecEnumList.append(CodecMIBEnum);
   }
}

void EncodingLabel::slotEncodingChanged()
{
   QAction *pAction = qobject_cast<QAction *>(sender());
   if (pAction)
   {
      QTextCodec * pCodec = QTextCodec::codecForMib(pAction->data().toInt());
      if (pCodec!=0)
      {
         QString s( pCodec->name() );
         QStringList& recentEncodings = m_pOptions->m_recentEncodings;
         if ( !recentEncodings.contains(s) && s!="UTF-8" && s!="System" )
         {
            int itemsToRemove = recentEncodings.size() - m_maxRecentEncodings + 1;
            for (int i=0; i<itemsToRemove; ++i)
            {
               recentEncodings.removeFirst();
            }
            recentEncodings.append(s);
         }
      }
      m_pDiffTextWindowFrame->sendEncodingChangedSignal(pCodec);
   }
}<|MERGE_RESOLUTION|>--- conflicted
+++ resolved
@@ -802,20 +802,21 @@
    }
 };
 
-<<<<<<< HEAD
-void DiffTextWindowData::prepareTextLayout( QTextLayout& textLayout, bool bFirstLine, int visibleTextWidth ) {
+void DiffTextWindowData::prepareTextLayout( QTextLayout& textLayout, bool bFirstLine, int visibleTextWidth )
+{
     QTextOption textOption;
-    textOption.setTabStop( QFontMetricsF( m_pDiffTextWindow->font() ).width( ' ' ) * m_pOptions->m_tabSize );
+    textOption.setTabStop( QFontMetricsF(m_pDiffTextWindow->font()).width(' ') * m_pOptions->m_tabSize );
     if( m_pOptions->m_bShowWhiteSpaceCharacters )
         textOption.setFlags( QTextOption::ShowTabsAndSpaces );
     if( m_pOptions->m_bRightToLeftLanguage )
-        textOption.setAlignment( Qt::AlignRight ); // only relevant for multi line text layout
-    if( visibleTextWidth >= 0 )
+        textOption.setAlignment(Qt::AlignRight); // only relevant for multi line text layout
+    if( visibleTextWidth>=0 )
         textOption.setWrapMode( QTextOption::WrapAtWordBoundaryOrAnywhere );
 
     textLayout.setTextOption( textOption );
 
-    if( m_pOptions->m_bShowWhiteSpaceCharacters ) {
+    if( m_pOptions->m_bShowWhiteSpaceCharacters )
+    {
         // This additional format is only necessary for the tab arrow
         QVector<QTextLayout::FormatRange> formats;
         QTextLayout::FormatRange formatRange;
@@ -831,106 +832,41 @@
     int height = 0;
 
 
-    int fontWidth = m_pDiffTextWindow->fontMetrics().width( '0' );
+    int fontWidth = m_pDiffTextWindow->fontMetrics().width('0');
     int xOffset = leftInfoWidth() * fontWidth - m_horizScrollOffset;
     int textWidth = visibleTextWidth;
-    if( textWidth < 0 )
+    if( textWidth<0 )
         textWidth = m_pDiffTextWindow->width() - xOffset;
 
     int indentation = 0;
-    while( 1 ) {
+    while(1)
+    {
         QTextLine line = textLayout.createLine();
         if( !line.isValid() )
             break;
 
         height += leading;
         if( !bFirstLine )
-            indentation = m_pDiffTextWindow->fontMetrics().width( ' ' ) * m_pOptions->m_tabSize;
-        if( visibleTextWidth >= 0 ) {
+            indentation = m_pDiffTextWindow->fontMetrics().width(' ') * m_pOptions->m_tabSize;
+        if( visibleTextWidth >= 0 )
+        {
             line.setLineWidth( visibleTextWidth - indentation );
-            line.setPosition( QPointF( indentation, height ) );
+            line.setPosition( QPointF(indentation, height) );
             height += line.height();
             bFirstLine = false;
         }
-        else { // only one line
-            line.setPosition( QPointF( indentation, height ) );
+        else // only one line
+        {
+            line.setPosition( QPointF(indentation, height) );
             break;
         }
     }
 
     textLayout.endLayout();
     if( m_pOptions->m_bRightToLeftLanguage )
-        textLayout.setPosition( QPointF( textWidth - textLayout.maximumWidth(), 0 ) );
+        textLayout.setPosition( QPointF( textWidth - textLayout.maximumWidth(), 0) );
     else
-        textLayout.setPosition( QPointF( xOffset, 0 ) );
-=======
-void DiffTextWindowData::prepareTextLayout( QTextLayout& textLayout, bool bFirstLine, int visibleTextWidth )
-{
-   QTextOption textOption;
-   textOption.setTabStop( QFontMetricsF(m_pDiffTextWindow->font()).width(' ') * m_pOptions->m_tabSize );
-   if ( m_pOptions->m_bShowWhiteSpaceCharacters )
-      textOption.setFlags( QTextOption::ShowTabsAndSpaces );
-   if ( m_pOptions->m_bRightToLeftLanguage )
-      textOption.setAlignment(Qt::AlignRight); // only relevant for multi line text layout
-   if ( visibleTextWidth>=0 )
-      textOption.setWrapMode( QTextOption::WrapAtWordBoundaryOrAnywhere );
-
-   textLayout.setTextOption( textOption );
-
-   if ( m_pOptions->m_bShowWhiteSpaceCharacters )
-   {
-      // This additional format is only necessary for the tab arrow
-      QList<QTextLayout::FormatRange> formats;
-      QTextLayout::FormatRange formatRange;
-      formatRange.start = 0;
-      formatRange.length = textLayout.text().length();
-      formatRange.format.setFont( m_pDiffTextWindow->font() );
-      formats.append( formatRange );
-      textLayout.setAdditionalFormats(formats);
-   }
-   textLayout.beginLayout();
-
-   int leading = m_pDiffTextWindow->fontMetrics().leading();
-   int height = 0;
-
-
-   int fontWidth = m_pDiffTextWindow->fontMetrics().width('0');
-   int xOffset = leftInfoWidth() * fontWidth - m_horizScrollOffset;
-   int textWidth = visibleTextWidth;
-   if ( textWidth<0 )
-      textWidth = m_pDiffTextWindow->width() - xOffset;
-
-   int indentation = 0;
-   while (1)
-   {
-      QTextLine line = textLayout.createLine();
-      if (!line.isValid())
-         break;
-
-      height += leading;
-      //if ( !bFirstLine )
-      //   indentation = m_pDiffTextWindow->fontMetrics().width(' ') * m_pOptions->m_tabSize;
-      if ( visibleTextWidth>=0 )
-      {
-         line.setLineWidth( visibleTextWidth -indentation );
-         line.setPosition(QPointF(indentation, height));
-         height += line.height();
-         bFirstLine = false;
-      }
-      else // only one line
-      {
-         line.setPosition( QPointF(indentation, height));
-         break;
-      }
-   }
-
-   textLayout.endLayout();
-   if ( m_pOptions->m_bRightToLeftLanguage )
-      textLayout.setPosition( QPointF( textWidth - textLayout.maximumWidth(),0) );
-   else
-      textLayout.setPosition( QPointF( xOffset,0) );
->>>>>>> c46270b3
-
+        textLayout.setPosition( QPointF( xOffset, 0) );
 }
 
 void DiffTextWindowData::writeLine(
