--- conflicted
+++ resolved
@@ -3,18 +3,11 @@
 include:
   - project: sysadmin/ci-utilities
     file:
-<<<<<<< HEAD
-    - /gitlab-templates/linux.yml
-    - /gitlab-templates/freebsd.yml
-    - /gitlab-templates/windows.yml
-    - /gitlab-templates/flatpak.yml
-    - /gitlab-templates/craft-macos-arm64.yml
-    - /gitlab-templates/craft-macos-x86-64.yml
-=======
     - /gitlab-templates/linux-qt6.yml
     - /gitlab-templates/freebsd-qt6.yml
     - /gitlab-templates/windows-qt6.yml
     - /gitlab-templates/flatpak.yml
     - /gitlab-templates/craft-windows-x86-64-qt6.yml
     - /gitlab-templates/craft-windows-appx-qt6.yml
->>>>>>> 34fbefdc
+    - /gitlab-templates/craft-macos-arm64.yml
+    - /gitlab-templates/craft-macos-x86-64.yml